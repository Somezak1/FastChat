# This code is based on tatsu-lab/stanford_alpaca. Below is the original copyright:
#
#    Copyright 2023 Rohan Taori, Ishaan Gulrajani, Tianyi Zhang, Yann Dubois, Xuechen Li
#
#    Licensed under the Apache License, Version 2.0 (the "License");
#    you may not use this file except in compliance with the License.
#    You may obtain a copy of the License at
#
#        http://www.apache.org/licenses/LICENSE-2.0
#
#    Unless required by applicable law or agreed to in writing, software
#    distributed under the License is distributed on an "AS IS" BASIS,
#    WITHOUT WARRANTIES OR CONDITIONS OF ANY KIND, either express or implied.
#    See the License for the specific language governing permissions and
#    limitations under the License.

from dataclasses import dataclass, field
import json
import math
import pathlib
from typing import Dict, Optional, Sequence

import os
import deepspeed
from deepspeed.runtime.zero.partition_parameters import ZeroParamStatus
import numpy as np
import torch
from torch.utils.data import Dataset
import transformers
from transformers import Trainer
from transformers.trainer_pt_utils import LabelSmoother

from fastchat.conversation import SeparatorStyle
from fastchat.model.model_adapter import get_conversation_template

IGNORE_TOKEN_ID = LabelSmoother.ignore_index
# IGNORE_TOKEN_ID: -100


@dataclass
class ModelArguments:
    model_name_or_path: Optional[str] = field(default="facebook/opt-125m")


@dataclass
class DataArguments:
    data_path: str = field(
        default=None, metadata={"help": "Path to the training data."}
    )
    eval_data_path: str = field(
        default=None, metadata={"help": "Path to the evaluation data."}
    )
    lazy_preprocess: bool = False


@dataclass
class TrainingArguments(transformers.TrainingArguments):
    cache_dir: Optional[str] = field(default=None)
    optim: str = field(default="adamw_torch")
    model_max_length: int = field(
        default=512,
        metadata={
            "help": "Maximum sequence length. Sequences will be right padded (and possibly truncated)."
        },
    )


local_rank = None


def rank0_print(*args):
    if local_rank == 0:
        print(*args)


def safe_save_model_for_hf_trainer(trainer: transformers.Trainer, output_dir: str):
    """Collects the state dict and dump to disk."""
    state_dict = trainer.model.state_dict()
    if trainer.args.should_save:
        cpu_state_dict = {key: value.cpu() for key, value in state_dict.items()}
        del state_dict
        trainer._save(output_dir, state_dict=cpu_state_dict)  # noqa


def _z3_params_to_fetch(param_list):
    return [
        p for p in param_list
        if hasattr(p, 'ds_id') and p.ds_status == ZeroParamStatus.NOT_AVAILABLE
    ]


def save_zero_three_model(trainer, training_args, zero_stage_3):
    os.makedirs(training_args.output_dir, exist_ok=True)
    model_ema = trainer.model
    model_to_save = model_ema.module if hasattr(model_ema, 'module') else model_ema

    if not zero_stage_3:
        if training_args.local_rank == 0:
            state_dict = model_to_save.state_dict()
            cpu_state_dict = {key: value.cpu() for key, value in state_dict.items()}
            trainer._save(training_args.output_dir, state_dict=cpu_state_dict)
    else:
        output_state_dict = {}
        for k, v in model_to_save.named_parameters():
            if hasattr(v, 'ds_id'):
                with deepspeed.zero.GatheredParameters(_z3_params_to_fetch([v]), enabled=zero_stage_3):
                    v_p = v.data.cpu()
            else:
                v_p = v.cpu()
            if training_args.local_rank == 0 and "lora" not in k:
                output_state_dict[k] = v_p

        if training_args.local_rank == 0:
            trainer._save(training_args.output_dir, state_dict=output_state_dict)
            torch.distributed.barrier()
        else:
            torch.distributed.barrier()
        del output_state_dict


def preprocess(
    sources,
    tokenizer: transformers.PreTrainedTokenizer,
) -> Dict:
    # We adjust the training loss to account for multi-round conversations and
    # compute the fine-tuning loss solely on the chatbot's output.

    '''
    sources:
    [[
        {'from': 'human', 'value': 'Who are you?'},
        {'from': 'gpt', 'value': 'I am Vicuna, a language model trained by researchers from Large Model Systems Organization (LMSYS).'},
        {'from': 'human', 'value': 'What can you do?'},
        {'from': 'gpt', 'value': 'I can chat with you.'}
    ]]
    '''
    conv = get_conversation_template("vicuna")
    # conv: Conversation(name='vicuna_v1.1', ...)
    roles = {"human": conv.roles[0], "gpt": conv.roles[1]}
    # roles: {"human": 'USER', "gpt": 'ASSISTANT'}

    # Apply prompt templates
    conversations = []
    for i, source in enumerate(sources):
        # source:
        # [
        #     {'from': 'human', 'value': 'Who are you?'},
        #     {'from': 'gpt', 'value': 'I am Vicuna, a language model trained by researchers from Large Model Systems Organization (LMSYS).'},
        #     {'from': 'human', 'value': 'What can you do?'},
        #     {'from': 'gpt', 'value': 'I can chat with you.'}
        # ]
        if roles[source[0]["from"]] != conv.roles[0]:
            # Skip the first one if it is not from human
            source = source[1:]

        conv.messages = []
        for j, sentence in enumerate(source):
            role = roles[sentence["from"]]
            assert role == conv.roles[j % 2], f"{i}"
            conv.append_message(role, sentence["value"])
        conversations.append(conv.get_prompt())
        # conv.messages:
        # [
        #     ['USER', 'Who are you?'],
        #     ['ASSISTANT', 'I am Vicuna, a language model trained by researchers from Large Model Systems Organization (LMSYS).'],
        #     ['USER', 'What can you do?'],
        #     ['ASSISTANT', 'I can chat with you.']
        # ]

        # conversations:
        # [
        #     "A chat between a curious user and an artificial intelligence assistant.
        #     The assistant gives helpful, detailed, and polite answers to the user's questions.
        #     USER: Who are you? ASSISTANT: I am Vicuna, a language model trained by researchers from Large Model Systems Organization (LMSYS).</s>
        #     USER: What can you do? ASSISTANT: I can chat with you.</s>"
        # ]

    # Tokenize conversations
    input_ids = tokenizer(
        conversations,
        return_tensors="pt",
        padding="max_length",
        max_length=tokenizer.model_max_length,
        truncation=True,
    ).input_ids
    # input_ids: (演示用的max length是128)
    # input_ids的第一位是额外添加的句子开始符的id
    # tensor([[1, 319, 13563, 1546, 263, 12758, 1404, 322, 385, 23116,
    #          21082, 20255, 29889, 450, 20255, 4076, 8444, 29892, 13173, 29892,
    #          322, 1248, 568, 6089, 304, 278, 1404, 29915, 29879, 5155,
    #          29889, 3148, 1001, 29901, 11644, 526, 366, 29973, 319, 1799,
    #          9047, 13566, 29901, 306, 626, 13423, 4347, 29892, 263, 4086,
    #          1904, 16370, 491, 5925, 414, 515, 8218, 479, 8125, 23985,
    #          9205, 2133, 313, 29931, 4345, 21554, 467, 2, 3148, 1001,
    #          29901, 1724, 508, 366, 437, 29973, 319, 1799, 9047, 13566,
    #          29901, 306, 508, 13563, 411, 366, 29889, 2, 0, 0,
    #          0, 0, 0, 0, 0, 0, 0, 0, 0, 0,
    #          0, 0, 0, 0, 0, 0, 0, 0, 0, 0,
    #          0, 0, 0, 0, 0, 0, 0, 0, 0, 0,
    #          0, 0, 0, 0, 0, 0, 0, 0]])
    targets = input_ids.clone()

    assert conv.sep_style == SeparatorStyle.ADD_COLON_TWO

    # Mask targets. Only compute loss on the assistant outputs.
    sep = conv.sep + conv.roles[1] + ": "
    # sep: ' ASSISTANT: '
    for conversation, target in zip(conversations, targets):
        # conversation:
        # "A chat between a curious user and an artificial intelligence assistant.
        # The assistant gives helpful, detailed, and polite answers to the user's questions.
        # USER: Who are you? ASSISTANT: I am Vicuna, a language model trained by researchers from Large Model Systems Organization (LMSYS).</s>
        # USER: What can you do? ASSISTANT: I can chat with you.</s>"

        # target:
        # tensor([1, 319, 13563, 1546, 263, 12758, 1404, 322, 385, 23116,
        #          21082, 20255, 29889, 450, 20255, 4076, 8444, 29892, 13173, 29892,
        #          322, 1248, 568, 6089, 304, 278, 1404, 29915, 29879, 5155,
        #          29889, 3148, 1001, 29901, 11644, 526, 366, 29973, 319, 1799,
        #          9047, 13566, 29901, 306, 626, 13423, 4347, 29892, 263, 4086,
        #          1904, 16370, 491, 5925, 414, 515, 8218, 479, 8125, 23985,
        #          9205, 2133, 313, 29931, 4345, 21554, 467, 2, 3148, 1001,
        #          29901, 1724, 508, 366, 437, 29973, 319, 1799, 9047, 13566,
        #          29901, 306, 508, 13563, 411, 366, 29889, 2, 0, 0,
        #          0, 0, 0, 0, 0, 0, 0, 0, 0, 0,
        #          0, 0, 0, 0, 0, 0, 0, 0, 0, 0,
        #          0, 0, 0, 0, 0, 0, 0, 0, 0, 0,
        #          0, 0, 0, 0, 0, 0, 0, 0])

        total_len = int(target.ne(tokenizer.pad_token_id).sum())
        # tokenizer.pad_token_id: 0
        # target.ne(tokenizer.pad_token_id):
        # tensor([True, True, True, True, True, True, True, True, True, True,
        #         True, True, True, True, True, True, True, True, True, True,
        #         True, True, True, True, True, True, True, True, True, True,
        #         True, True, True, True, True, True, True, True, True, True,
        #         True, True, True, True, True, True, True, True, True, True,
        #         True, True, True, True, True, True, True, True, True, True,
        #         True, True, True, True, True, True, True, True, True, True,
        #         True, True, True, True, True, True, True, True, True, True,
        #         True, True, True, True, True, True, True, True, False, False,
        #         False, False, False, False, False, False, False, False, False, False,
        #         False, False, False, False, False, False, False, False, False, False,
        #         False, False, False, False, False, False, False, False, False, False,
        #         False, False, False, False, False, False, False, False])
        # total_len: 88

        turns = conversation.split(conv.sep2)
        # conv.sep2: '</s>'
        cur_len = 1
        target[:cur_len] = IGNORE_TOKEN_ID
        # IGNORE_TOKEN_ID: -100
        for i, turn in enumerate(turns):
            # i=0  turn:
            # "A chat between a curious user and an artificial intelligence assistant.
            # The assistant gives helpful, detailed, and polite answers to the user's questions.
            # USER: Who are you? ASSISTANT: I am Vicuna, a language model trained by researchers from Large Model Systems Organization (LMSYS)."

            # i=1  turn: "USER: What can you do? ASSISTANT: I can chat with you."

            # i=2  turn: ""

            if turn == "":
                break
            turn_len = len(tokenizer(turn).input_ids)

            parts = turn.split(sep)
            # sep: ' ASSISTANT: '
            if len(parts) != 2:
                break
            parts[0] += sep
            # parts[0]+parts[1]==rou
            # "-2" is hardcoded for the LLaMA tokenizer to make the offset correct.
            instruction_len = len(tokenizer(parts[0]).input_ids) - 2
            # i=0  instruction_len: 42

            # Ignore the user instructions
            target[cur_len : cur_len + instruction_len] = IGNORE_TOKEN_ID
            cur_len += turn_len

            # i=0
            # temp = tokenizer.tokenize(rou)
            # for i, j in zip(temp, target[1:len(temp) + 1]):
            #     print(i, '  ', j.item())
            #
            # ▁A - 100
            # ▁chat - 100
            # ▁between - 100
            # ......
            # ?    -100
            # ▁A - 100
            # SS - 100
            # IST - 100
            # ANT - 100
            # :    -100
            # ▁I 306
            # ▁am 626
            # ▁Vic 13423
            # una 4347
            # , 29892
            # ▁a 263
            # ▁language 4086
            # ▁model 1904
            # ▁trained 16370
            # ▁by 491
            # ▁research 5925
            # ers 414
            # ▁from 515
            # ▁Lar 8218
            # ge 479
            # ▁Model 8125
            # ▁Systems 23985
            # ▁Organ 9205
            # ization 2133
            # ▁( 313
            # L  29931
            # MS 4345
            # YS 21554
            # ). 467

        target[cur_len:] = IGNORE_TOKEN_ID

        if False:  # Inspect and check the correctness of masking
            z = target.clone()
            z = torch.where(z == IGNORE_TOKEN_ID, tokenizer.unk_token_id, z)
            rank0_print(tokenizer.decode(z))

        if cur_len < tokenizer.model_max_length:
            if cur_len != total_len:
                target[:] = IGNORE_TOKEN_ID
                rank0_print(
                    f"WARNING: tokenization mismatch: {cur_len} vs. {total_len}."
                    f" (ignored)"
                )

    return dict(
        input_ids=input_ids,
        labels=targets,
        attention_mask=input_ids.ne(tokenizer.pad_token_id),
    )


class SupervisedDataset(Dataset):
    """Dataset for supervised fine-tuning."""

    def __init__(self, raw_data, tokenizer: transformers.PreTrainedTokenizer):
        super(SupervisedDataset, self).__init__()

        rank0_print("Formatting inputs...")
        sources = [example["conversations"] for example in raw_data]
        data_dict = preprocess(sources, tokenizer)

        self.input_ids = data_dict["input_ids"]
        self.labels = data_dict["labels"]
        self.attention_mask = data_dict["attention_mask"]

    def __len__(self):
        return len(self.input_ids)

    def __getitem__(self, i) -> Dict[str, torch.Tensor]:
        return dict(
            input_ids=self.input_ids[i],
            labels=self.labels[i],
            attention_mask=self.attention_mask[i],
        )


class LazySupervisedDataset(Dataset):
    """Dataset for supervised fine-tuning."""

    def __init__(self, raw_data, tokenizer: transformers.PreTrainedTokenizer):
        super(LazySupervisedDataset, self).__init__()
        self.tokenizer = tokenizer

        rank0_print("Formatting inputs...Skip in lazy mode")
        self.tokenizer = tokenizer
        self.raw_data = raw_data
        self.cached_data_dict = {}

    def __len__(self):
        return len(self.raw_data)

    def __getitem__(self, i) -> Dict[str, torch.Tensor]:
        if i in self.cached_data_dict:
            return self.cached_data_dict[i]

        ret = preprocess([self.raw_data[i]["conversations"]], self.tokenizer)
        ret = dict(
            input_ids=ret["input_ids"][0],
            labels=ret["labels"][0],
            attention_mask=ret["attention_mask"][0],
        )
        # ret['input_ids']:
        # tensor([[1, 319, 13563, 1546, 263, 12758, 1404, 322, 385, 23116,
        #          21082, 20255, 29889, 450, 20255, 4076, 8444, 29892, 13173, 29892,
        #          322, 1248, 568, 6089, 304, 278, 1404, 29915, 29879, 5155,
        #          29889, 3148, 1001, 29901, 11644, 526, 366, 29973, 319, 1799,
        #          9047, 13566, 29901, 306, 626, 13423, 4347, 29892, 263, 4086,
        #          1904, 16370, 491, 5925, 414, 515, 8218, 479, 8125, 23985,
        #          9205, 2133, 313, 29931, 4345, 21554, 467, 2, 3148, 1001,
        #          29901, 1724, 508, 366, 437, 29973, 319, 1799, 9047, 13566,
        #          29901, 306, 508, 13563, 411, 366, 29889, 2, 0, 0,
        #          0, 0, 0, 0, 0, 0, 0, 0, 0, 0,
        #          0, 0, 0, 0, 0, 0, 0, 0, 0, 0,
        #          0, 0, 0, 0, 0, 0, 0, 0, 0, 0,
        #          0, 0, 0, 0, 0, 0, 0, 0]])

        # ret['labels']:
        # tensor([[-100, -100, -100, -100, -100, -100, -100, -100, -100, -100,
        #          -100, -100, -100, -100, -100, -100, -100, -100, -100, -100,
        #          -100, -100, -100, -100, -100, -100, -100, -100, -100, -100,
        #          -100, -100, -100, -100, -100, -100, -100, -100, -100, -100,
        #          -100, -100, -100, 306, 626, 13423, 4347, 29892, 263, 4086,
        #          1904, 16370, 491, 5925, 414, 515, 8218, 479, 8125, 23985,
        #          9205, 2133, 313, 29931, 4345, 21554, 467, 2, -100, -100,
        #          -100, -100, -100, -100, -100, -100, -100, -100, -100, -100,
        #          -100, 306, 508, 13563, 411, 366, 29889, 2, -100, -100,
        #          -100, -100, -100, -100, -100, -100, -100, -100, -100, -100,
        #          -100, -100, -100, -100, -100, -100, -100, -100, -100, -100,
        #          -100, -100, -100, -100, -100, -100, -100, -100, -100, -100,
        #          -100, -100, -100, -100, -100, -100, -100, -100]])

        # ret['attention_mask']:
        # tensor([[True, True, True, True, True, True, True, True, True, True,
        #          True, True, True, True, True, True, True, True, True, True,
        #          True, True, True, True, True, True, True, True, True, True,
        #          True, True, True, True, True, True, True, True, True, True,
        #          True, True, True, True, True, True, True, True, True, True,
        #          True, True, True, True, True, True, True, True, True, True,
        #          True, True, True, True, True, True, True, True, True, True,
        #          True, True, True, True, True, True, True, True, True, True,
        #          True, True, True, True, True, True, True, True, False, False,
        #          False, False, False, False, False, False, False, False, False, False,
        #          False, False, False, False, False, False, False, False, False, False,
        #          False, False, False, False, False, False, False, False, False, False,
        #          False, False, False, False, False, False, False, False]])

        self.cached_data_dict[i] = ret

        return ret


def make_supervised_data_module(
    tokenizer: transformers.PreTrainedTokenizer, data_args
) -> Dict:
    """Make dataset and collator for supervised fine-tuning."""
    dataset_cls = (
        LazySupervisedDataset if data_args.lazy_preprocess else SupervisedDataset
    )
    rank0_print("Loading data...")

    train_json = json.load(open(data_args.data_path, "r"))
    train_dataset = dataset_cls(train_json, tokenizer=tokenizer)

    if data_args.eval_data_path:
        eval_json = json.load(open(data_args.eval_data_path, "r"))
        eval_dataset = dataset_cls(eval_json, tokenizer=tokenizer)
    else:
        eval_dataset = None
    return dict(train_dataset=train_dataset, eval_dataset=eval_dataset)


def train():
    global local_rank

    parser = transformers.HfArgumentParser(
        (ModelArguments, DataArguments, TrainingArguments)
    )
    model_args, data_args, training_args = parser.parse_args_into_dataclasses()
    local_rank = training_args.local_rank

<<<<<<< HEAD
    model = transformers.AutoModelForCausalLM.from_pretrained(
=======
    # Set RoPE scaling factor
    config = transformers.AutoConfig.from_pretrained(
>>>>>>> 47623da7
        model_args.model_name_or_path,
        cache_dir=training_args.cache_dir,
    )
    orig_ctx_len = getattr(config, "max_position_embeddings", None)
    if orig_ctx_len and training_args.model_max_length > orig_ctx_len:
        scaling_factor = float(math.ceil(training_args.model_max_length / orig_ctx_len))
        config.rope_scaling = {"type": "linear", "factor": scaling_factor}
    config.use_cache = False

    # Load model and tokenizer
    model = transformers.AutoModelForCausalLM.from_pretrained(
        model_args.model_name_or_path,
        config=config,
        cache_dir=training_args.cache_dir,
    )
    tokenizer = transformers.AutoTokenizer.from_pretrained(
        model_args.model_name_or_path,
        cache_dir=training_args.cache_dir,
        # cache_dir: Path to a directory in which a downloaded pretrained model configuration
        # should be cached if the standard cache should not be used.
        model_max_length=training_args.model_max_length,
        # model_max_length: Will be passed to the Tokenizer __init__() method.
        padding_side="right",
        # padding_side: Will be passed to the Tokenizer __init__() method.
        use_fast=False,
        # use_fast: Use a fast Rust-based tokenizer if it is supported for a given model.
        # If a fast tokenizer is not available for a given model, a normal Python-based tokenizer is returned instead.
    )
    tokenizer.pad_token = tokenizer.unk_token

    # Load data
    data_module = make_supervised_data_module(tokenizer=tokenizer, data_args=data_args)

    # Start trainner
    trainer = Trainer(
        model=model, tokenizer=tokenizer, args=training_args, **data_module
    )
    if list(pathlib.Path(training_args.output_dir).glob("checkpoint-*")):
        trainer.train(resume_from_checkpoint=True)
    else:
        trainer.train()
    model.config.use_cache = True
    trainer.save_state()

    # two ways of saving weight and other things under deepspeed mode
    # way1:
    if trainer.hf_deepspeed_config_orig.is_zero3():
        # use deepspeed engine internal function to gather state dict
        # state_dict_zero3 contains whole parameters of base and lora adapters
        # we will not extract lora parameters since peft save_pretrained will do that
        # https://github.com/huggingface/peft/blob/3714aa2fff158fdfa637b2b65952580801d890b2/src/peft/peft_model.py#L125
        # https://github.com/huggingface/peft/blob/3714aa2fff158fdfa637b2b65952580801d890b2/src/peft/utils/save_and_load.py#L19
        state_dict_zero3 = trainer.model_wrapped._zero3_consolidated_16bit_state_dict()
        if training_args.local_rank == 0:
            state_dict = state_dict_zero3
            trainer._save(training_args.output_dir, state_dict=state_dict)
    else:
        safe_save_model_for_hf_trainer(trainer=trainer, output_dir=training_args.output_dir)
    # way2:
    # save_zero_three_model(trainer, training_args, trainer.hf_deepspeed_config_orig.is_zero3())


if __name__ == "__main__":
    train()<|MERGE_RESOLUTION|>--- conflicted
+++ resolved
@@ -469,12 +469,8 @@
     model_args, data_args, training_args = parser.parse_args_into_dataclasses()
     local_rank = training_args.local_rank
 
-<<<<<<< HEAD
-    model = transformers.AutoModelForCausalLM.from_pretrained(
-=======
     # Set RoPE scaling factor
     config = transformers.AutoConfig.from_pretrained(
->>>>>>> 47623da7
         model_args.model_name_or_path,
         cache_dir=training_args.cache_dir,
     )
