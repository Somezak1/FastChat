--- conflicted
+++ resolved
@@ -448,24 +448,6 @@
         LazySupervisedDataset if data_args.lazy_preprocess else SupervisedDataset
     )
     rank0_print("Loading data...")
-<<<<<<< HEAD
-    raw_data = json.load(open(data_args.data_path, "r"))
-
-    # Split train/test
-    np.random.seed(0)
-    perm = np.random.permutation(len(raw_data))
-    split = int(len(perm) * 0.98)
-    train_indices = perm[:split]
-    eval_indices = perm[split:]
-    train_raw_data = [raw_data[i] for i in train_indices]
-    # train_raw_data: like [dict, dict, dict]
-    eval_raw_data = [raw_data[i] for i in eval_indices]
-    # eval_raw_data: like [dict, dict, dict]
-    rank0_print(f"#train {len(train_raw_data)}, #eval {len(eval_raw_data)}")
-
-    train_dataset = dataset_cls(train_raw_data, tokenizer=tokenizer)
-    eval_dataset = dataset_cls(eval_raw_data, tokenizer=tokenizer)
-=======
 
     train_json = json.load(open(data_args.data_path, "r"))
     train_dataset = dataset_cls(train_json, tokenizer=tokenizer)
@@ -475,8 +457,6 @@
         eval_dataset = dataset_cls(eval_json, tokenizer=tokenizer)
     else:
         eval_dataset = None
-
->>>>>>> ded8ccdf
     return dict(train_dataset=train_dataset, eval_dataset=eval_dataset)
 
 
