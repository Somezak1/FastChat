--- conflicted
+++ resolved
@@ -145,15 +145,11 @@
         self.worker_info = {}
 
         for w_name, w_info in old_info.items():
-<<<<<<< HEAD
             # w_name: 'http://{worker_ip}:21002'
             # w_info: WorkerInfo(...) obj
-            if not self.register_worker(w_name, w_info.check_heart_beat, None):
-=======
             if not self.register_worker(
                 w_name, w_info.check_heart_beat, None, w_info.multimodal
             ):
->>>>>>> c087eed9
                 logger.info(f"Remove stale worker: {w_name}")
 
     def list_models(self):
