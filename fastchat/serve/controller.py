"""
A controller manages distributed workers.
It sends worker addresses to clients.
"""
import argparse
import asyncio
import dataclasses
from enum import Enum, auto
import json
import logging
import time
from typing import List, Union
import threading

from fastapi import FastAPI, Request
from fastapi.responses import StreamingResponse
import numpy as np
import requests
import uvicorn

from fastchat.constants import (
    CONTROLLER_HEART_BEAT_EXPIRATION,
    WORKER_API_TIMEOUT,
    ErrorCode,
    SERVER_ERROR_MSG,
)
from fastchat.utils import build_logger


logger = build_logger("controller", "controller.log")


class DispatchMethod(Enum):
    LOTTERY = auto()
    SHORTEST_QUEUE = auto()

    @classmethod
    def from_str(cls, name):
        if name == "lottery":
            return cls.LOTTERY
        elif name == "shortest_queue":
            return cls.SHORTEST_QUEUE
        else:
            raise ValueError(f"Invalid dispatch method")


@dataclasses.dataclass
class WorkerInfo:
    model_names: List[str]
    speed: int
    queue_length: int
    check_heart_beat: bool
    last_heart_beat: str


def heart_beat_controller(controller):
    '''
    每隔90秒, 遍历一次controller.worker_info(controller中所有登记过的worker), 若该worker在过去90秒内与controller没通信过
    则从controller.worker_info中删除该worker
    '''
    while True:
        time.sleep(CONTROLLER_HEART_BEAT_EXPIRATION)
<<<<<<< HEAD
        # CONTROLLER_HEART_BEAT_EXPIRATION: 90
        controller.remove_stable_workers_by_expiration()
=======
        controller.remove_stale_workers_by_expiration()
>>>>>>> ded8ccdf


class Controller:
    def __init__(self, dispatch_method: str):
        # Dict[str -> WorkerInfo]
        self.worker_info = {}
        # note: self.worker_info中worker的queue_length信息只有在heart_beat和get_worker_address时才会得到更新
        # 其中heart_beat 45秒发送一次, 所以get_worker_address时所依据的queue_length信息可能是过时的
        self.dispatch_method = DispatchMethod.from_str(dispatch_method)
        # self.dispatch_method: DispatchMethod.SHORTEST_QUEUE
        # 该值用于get_worker_address

        self.heart_beat_thread = threading.Thread(
            target=heart_beat_controller, args=(self,)
        )
        self.heart_beat_thread.start()
        # 开启一个独立的线程, 专门用于监控controller与各worker之间的通信状态

    def register_worker(
        self, worker_name: str, check_heart_beat: bool, worker_status: dict
    ):
        # worker_name: 'http://{worker_ip}:21002'
        # check_heart_beat: True
        # worker_status: {
        #    "model_names": 'vicuna-7b-v1.3',
        #    "speed": 1,
        #    "queue_length": 0,
        # }
        if worker_name not in self.worker_info:
            logger.info(f"Register a new worker: {worker_name}")
        else:
            logger.info(f"Register an existing worker: {worker_name}")

        if not worker_status:
            worker_status = self.get_worker_status(worker_name)
        if not worker_status:
            return False

        self.worker_info[worker_name] = WorkerInfo(
            worker_status["model_names"],
            worker_status["speed"],
            worker_status["queue_length"],
            check_heart_beat,
            time.time(),
        )

        logger.info(f"Register done: {worker_name}, {worker_status}")
        return True

    def get_worker_status(self, worker_name: str):
        try:
            r = requests.post(worker_name + "/worker_get_status", timeout=5)
        except requests.exceptions.RequestException as e:
            logger.error(f"Get status fails: {worker_name}, {e}")
            return None

        if r.status_code != 200:
            logger.error(f"Get status fails: {worker_name}, {r}")
            return None

        return r.json()

    def remove_worker(self, worker_name: str):
        del self.worker_info[worker_name]

    def refresh_all_workers(self):
        # 将controller中所有注册过的worker删除, 并重新建立连接
        old_info = dict(self.worker_info)
        self.worker_info = {}

        for w_name, w_info in old_info.items():
            # w_name: 'http://{worker_ip}:21002'
            # w_info: WorkerInfo(...) obj
            if not self.register_worker(w_name, w_info.check_heart_beat, None):
                logger.info(f"Remove stale worker: {w_name}")

    def list_models(self):
        model_names = set()

        for w_name, w_info in self.worker_info.items():
            model_names.update(w_info.model_names)

        return list(model_names)

    def get_worker_address(self, model_name: str):
        if self.dispatch_method == DispatchMethod.LOTTERY:
            worker_names = []
            worker_speeds = []
            for w_name, w_info in self.worker_info.items():
                if model_name in w_info.model_names:
                    worker_names.append(w_name)
                    worker_speeds.append(w_info.speed)
            worker_speeds = np.array(worker_speeds, dtype=np.float32)
            norm = np.sum(worker_speeds)
            if norm < 1e-4:
                return ""
            worker_speeds = worker_speeds / norm
            if True:  # Directly return address
                pt = np.random.choice(np.arange(len(worker_names)), p=worker_speeds)
                worker_name = worker_names[pt]
                return worker_name

            # Check status before returning
            while True:
                pt = np.random.choice(np.arange(len(worker_names)), p=worker_speeds)
                worker_name = worker_names[pt]

                if self.get_worker_status(worker_name):
                    break
                else:
                    self.remove_worker(worker_name)
                    worker_speeds[pt] = 0
                    norm = np.sum(worker_speeds)
                    if norm < 1e-4:
                        return ""
                    worker_speeds = worker_speeds / norm
                    continue
            return worker_name
        elif self.dispatch_method == DispatchMethod.SHORTEST_QUEUE:
            worker_names = []
            worker_qlen = []
            for w_name, w_info in self.worker_info.items():
                # w_name: 'http://{worker_ip}:21002'
                # w_info: WorkerInfo(...) obj
                if model_name in w_info.model_names:
                    worker_names.append(w_name)
                    worker_qlen.append(w_info.queue_length / w_info.speed)
            if len(worker_names) == 0:
                return ""
            indexes = np.where(worker_qlen == np.min(worker_qlen))[0]
            min_index = np.random.choice(indexes, 1)[0]
            w_name = worker_names[min_index]
            self.worker_info[w_name].queue_length += 1
            logger.info(
                f"names: {worker_names}, queue_lens: {worker_qlen}, ret: {w_name}"
            )
            return w_name
        else:
            raise ValueError(f"Invalid dispatch method: {self.dispatch_method}")

    def receive_heart_beat(self, worker_name: str, queue_length: int):
        if worker_name not in self.worker_info:
            logger.info(f"Receive unknown heart beat. {worker_name}")
            return False

        self.worker_info[worker_name].queue_length = queue_length
        self.worker_info[worker_name].last_heart_beat = time.time()
        logger.info(f"Receive heart beat. {worker_name}")
        return True

    def remove_stale_workers_by_expiration(self):
        expire = time.time() - CONTROLLER_HEART_BEAT_EXPIRATION
        # CONTROLLER_HEART_BEAT_EXPIRATION: 90
        to_delete = []
        for worker_name, w_info in self.worker_info.items():
            # worker_name: 'http://{worker_ip}:21002'
            # w_info: WorkerInfo(...)对象
            if w_info.check_heart_beat and w_info.last_heart_beat < expire:
                # w_info.check_heart_beat: True
                to_delete.append(worker_name)

        for worker_name in to_delete:
            self.remove_worker(worker_name)

    def handle_no_worker(self, params):
        logger.info(f"no worker: {params['model']}")
        ret = {
            "text": SERVER_ERROR_MSG,
            # SERVER_ERROR_MSG: "**NETWORK ERROR DUE TO HIGH TRAFFIC. PLEASE REGENERATE OR REFRESH THIS PAGE.**"
            "error_code": ErrorCode.CONTROLLER_NO_WORKER,
        }
        return json.dumps(ret).encode() + b"\0"

    def handle_worker_timeout(self, worker_address):
        logger.info(f"worker timeout: {worker_address}")
        ret = {
            "text": SERVER_ERROR_MSG,
            # SERVER_ERROR_MSG: "**NETWORK ERROR DUE TO HIGH TRAFFIC. PLEASE REGENERATE OR REFRESH THIS PAGE.**"
            "error_code": ErrorCode.CONTROLLER_WORKER_TIMEOUT,
        }
        return json.dumps(ret).encode() + b"\0"

    # Let the controller act as a worker to achieve hierarchical
    # management. This can be used to connect isolated sub networks.
    def worker_api_get_status(self):
        model_names = set()
        speed = 0
        queue_length = 0

        for w_name in self.worker_info:
            worker_status = self.get_worker_status(w_name)
            if worker_status is not None:
                model_names.update(worker_status["model_names"])
                speed += worker_status["speed"]
                queue_length += worker_status["queue_length"]

        model_names = sorted(list(model_names))
        return {
            "model_names": model_names,
            "speed": speed,
            "queue_length": queue_length,
        }

    def worker_api_generate_stream(self, params):
        # params:
        # {
        #     'model': 'vicuna-7b-v1.3',
        #     'prompt': "A chat between a curious user and an artificial intelligence assistant. The assistant gives helpful, detailed, and polite answers to the user's questions. USER: Who are you ASSISTANT:",
        #     'temperature': 0.0,
        #     'max_new_tokens': 512,
        #     'stop': None,
        #     'stop_token_ids': None,
        #     'echo': False
        # }
        worker_addr = self.get_worker_address(params["model"])
        # worker_addr: 'http://{worker_ip}:21002'
        if not worker_addr:
            yield self.handle_no_worker(params)

        try:
            response = requests.post(
                worker_addr + "/worker_generate_stream",
                json=params,
                stream=True,
                timeout=WORKER_API_TIMEOUT,
                # WORKER_API_TIMEOUT: 100
            )
            for chunk in response.iter_lines(decode_unicode=False, delimiter=b"\0"):
                if chunk:
                    yield chunk + b"\0"
        except requests.exceptions.RequestException as e:
            yield self.handle_worker_timeout(worker_addr)


app = FastAPI()


@app.post("/register_worker")
async def register_worker(request: Request):
    data = await request.json()
    controller.register_worker(
        data["worker_name"], data["check_heart_beat"], data.get("worker_status", None)
    )
    # data["worker_name"]: 'http://{worker_ip}:21002'
    # data["check_heart_beat"]: True
    # data.get("worker_status", None): {
    #    "model_names": 'vicuna-7b-v1.3',
    #    "speed": 1,
    #    "queue_length": 0,
    # }


@app.post("/refresh_all_workers")
async def refresh_all_workers():
    models = controller.refresh_all_workers()


@app.post("/list_models")
async def list_models():
    models = controller.list_models()
    return {"models": models}


@app.post("/get_worker_address")
async def get_worker_address(request: Request):
    data = await request.json()
    addr = controller.get_worker_address(data["model"])
    return {"address": addr}


@app.post("/receive_heart_beat")
async def receive_heart_beat(request: Request):
    data = await request.json()
    exist = controller.receive_heart_beat(data["worker_name"], data["queue_length"])
    # data["worker_name"]: 'http://{worker_ip}:21002'
    # data["queue_length"]: 0
    return {"exist": exist}


@app.post("/worker_generate_stream")
async def worker_api_generate_stream(request: Request):
    params = await request.json()
    generator = controller.worker_api_generate_stream(params)
    return StreamingResponse(generator)


@app.post("/worker_get_status")
async def worker_api_get_status(request: Request):
    return controller.worker_api_get_status()


if __name__ == "__main__":
    parser = argparse.ArgumentParser()
    parser.add_argument("--host", type=str, default="localhost")
    # 如果controller和worker不在同一台机器上开启, 那么host参数要填controller的ip地址
    parser.add_argument("--port", type=int, default=21001)
    parser.add_argument(
        "--dispatch-method",
        type=str,
        choices=["lottery", "shortest_queue"],
        default="shortest_queue",
    )
    args = parser.parse_args()
    logger.info(f"args: {args}")
    # args: Namespace(host='localhost', port=21001, dispatch_method='shortest_queue')

    controller = Controller(args.dispatch_method)
    uvicorn.run(app, host=args.host, port=args.port, log_level="info")<|MERGE_RESOLUTION|>--- conflicted
+++ resolved
@@ -60,12 +60,8 @@
     '''
     while True:
         time.sleep(CONTROLLER_HEART_BEAT_EXPIRATION)
-<<<<<<< HEAD
         # CONTROLLER_HEART_BEAT_EXPIRATION: 90
-        controller.remove_stable_workers_by_expiration()
-=======
         controller.remove_stale_workers_by_expiration()
->>>>>>> ded8ccdf
 
 
 class Controller:
