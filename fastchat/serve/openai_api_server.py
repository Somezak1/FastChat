--- conflicted
+++ resolved
@@ -173,17 +173,14 @@
 
 
 async def check_length(request, prompt, max_tokens, worker_addr):
-<<<<<<< HEAD
     '''
     assert prompt_tokens + max_tokens <= context_len
     '''
-=======
     if (
         not isinstance(max_tokens, int) or max_tokens <= 0
     ):  # model worker not support max_tokens=None
         max_tokens = 1024 * 1024
 
->>>>>>> cbf28536
     context_len = await fetch_remote(
         worker_addr + "/model_details", {"model": request.model}, "context_length"
     )
@@ -193,28 +190,8 @@
         {"model": request.model, "prompt": prompt},
         "count",
     )
-<<<<<<< HEAD
-    # token_num: 传入模型的prompt(system_content+Q+A+...+Q)所占用的tokens数量
-    # max_tokens: 模型所能支持的最大输出长度(answer的最大tokens), 该值可以人为定义
-    if token_num + max_tokens > context_len:
-        # prompt+answer所占用的tokens数量需要小于模型所能支持的最大上下文长度, 不然会报错
-        # 模型在正常情况下会输出完整的answer, 那么返回的finish_reason='stop'
-        # 如果max_tokens过小, 则模型还未输出到停止符就会被迫停止, 且返回的finish_reason='length'
-        # 注意: 这里和真正推断的时候还有一点不一样, 真正推断时候prompt会进行如下截断, 优先保证answer的输出空间
-        # prompt = prompt[-(context_len-max_tokens-8):]
-        return create_error_response(
-            ErrorCode.CONTEXT_OVERFLOW,
-            f"This model's maximum context length is {context_len} tokens. "
-            f"However, you requested {max_tokens + token_num} tokens "
-            f"({token_num} in the messages, "
-            f"{max_tokens} in the completion). "
-            f"Please reduce the length of the messages or completion.",
-        )
-    else:
-        return None
-=======
+
     return min(max_tokens, context_len - token_num)
->>>>>>> cbf28536
 
 
 def check_requests(request) -> Optional[JSONResponse]:
