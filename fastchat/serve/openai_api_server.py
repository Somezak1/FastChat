--- conflicted
+++ resolved
@@ -59,14 +59,8 @@
     APITokenCheckResponse,
     APITokenCheckResponseItem,
 )
-<<<<<<< HEAD
-from typing import Literal, Optional, List, Dict, Any, Union
-import time
-import shortuuid
-from pydantic import BaseModel, Field
-=======
+
 from fastchat.utils import build_logger
->>>>>>> e67b21dc
 
 logger = build_logger("openai_api_server", "openai_api_server.log")
 
