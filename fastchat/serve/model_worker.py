--- conflicted
+++ resolved
@@ -34,7 +34,7 @@
 worker_id = str(uuid.uuid4())[:8]
 logger = build_logger("model_worker", f"model_worker_{worker_id}.log")
 
-<<<<<<< HEAD
+'''
 app = FastAPI()
 
 
@@ -236,9 +236,8 @@
 
     def get_conv_template(self):
         return {"conv": self.conv}
-
-=======
->>>>>>> cbf28536
+'''
+
 
 class ModelWorker(BaseModelWorker):
     def __init__(
