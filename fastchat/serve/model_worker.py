"""
A model worker that executes the model.
"""
import argparse
import asyncio
import base64
import dataclasses
import gc
import logging
import json
import os
import threading
import time
from typing import List, Optional
import uuid

from fastapi import FastAPI, Request, BackgroundTasks
from fastapi.responses import StreamingResponse, JSONResponse
import requests

try:
    from transformers import (
        AutoTokenizer,
        AutoModelForCausalLM,
        LlamaTokenizer,
        AutoModel,
    )
except ImportError:
    from transformers import (
        AutoTokenizer,
        AutoModelForCausalLM,
        LLaMATokenizer,
        AutoModel,
    )
import torch
import torch.nn.functional as F
from transformers import set_seed
import uvicorn

from fastchat.constants import WORKER_HEART_BEAT_INTERVAL, ErrorCode, SERVER_ERROR_MSG
from fastchat.conversation import get_conv_template
from fastchat.model.model_adapter import (
    load_model,
    add_model_args,
    get_conversation_template,
    get_generate_stream_function,
)
from fastchat.modules.gptq import GptqConfig
from fastchat.modules.awq import AWQConfig
from fastchat.utils import (
    build_logger,
    pretty_print_semaphore,
    get_context_length,
    str_to_torch_dtype,
)


worker_id = str(uuid.uuid4())[:8]
logger = build_logger("model_worker", f"model_worker_{worker_id}.log")

app = FastAPI()


def heart_beat_worker(obj):
    while True:
        time.sleep(WORKER_HEART_BEAT_INTERVAL)
        # WORKER_HEART_BEAT_INTERVAL: 45
        obj.send_heart_beat()


class BaseModelWorker:
    '''
    BaseModelWorker类主要负责与controller通信, ModelWorker类主要负责推断
    '''
    def __init__(
        self,
        controller_addr: str,
        # controller_addr: "http://{controller_ip}:21001"
        worker_addr: str,
        # worker_addr: "http://{worker_ip}:21002"
        worker_id: str,
        # worker_id: 一个每次运行都不固定的字符串, 这里以'e73850d4'举例
        model_path: str,
        # model_path: '/data1/csw_model_weights/vicuna-7b-v1.3'
        model_names: List[str],
        # model_names: None
        limit_worker_concurrency: int,
        # limit_worker_concurrency: 5
        conv_template: str = None,
    ):
        self.controller_addr = controller_addr
        self.worker_addr = worker_addr
        self.worker_id = worker_id
        if model_path.endswith("/"):
            model_path = model_path[:-1]
        self.model_names = model_names or [model_path.split("/")[-1]]
        self.limit_worker_concurrency = limit_worker_concurrency

        if conv_template:
            self.conv = get_conv_template(conv_template)
        else:
            # 根据model_path, 即可知道与之匹配的对话模板
            self.conv = get_conversation_template(model_path)
            # 根据model_path路径名称对应的adapter, 匹配其对应的对话模板
            # if model_path == /data1/csw_model_weights/OriginOne, conv:
            # Conversation(
            #     name="one_shot",
            #     system="A chat between a curious human and an artificial intelligence assistant. "
            #     "The assistant gives helpful, detailed, and polite answers to the human's questions.",
            #     roles=("Human", "Assistant"),
            #     messages=(
            #         (
            #             "Human",
            #             "Got any creative ideas for a 10 year old’s birthday?",
            #         ),
            #         (
            #             "Assistant",
            #             """Of course! Here are some creative ideas for a 10-year-old's birthday party:
            # 1. Treasure Hunt: Organize a treasure hunt in your backyard or nearby park. Create clues and riddles for the kids to solve, leading them to hidden treasures and surprises.
            # 2. Science Party: Plan a science-themed party where kids can engage in fun and interactive experiments. You can set up different stations with activities like making slime, erupting volcanoes, or creating simple chemical reactions.
            # 3. Outdoor Movie Night: Set up a backyard movie night with a projector and a large screen or white sheet. Create a cozy seating area with blankets and pillows, and serve popcorn and snacks while the kids enjoy a favorite movie under the stars.
            # 4. DIY Crafts Party: Arrange a craft party where kids can unleash their creativity. Provide a variety of craft supplies like beads, paints, and fabrics, and let them create their own unique masterpieces to take home as party favors.
            # 5. Sports Olympics: Host a mini Olympics event with various sports and games. Set up different stations for activities like sack races, relay races, basketball shooting, and obstacle courses. Give out medals or certificates to the participants.
            # 6. Cooking Party: Have a cooking-themed party where the kids can prepare their own mini pizzas, cupcakes, or cookies. Provide toppings, frosting, and decorating supplies, and let them get hands-on in the kitchen.
            # 7. Superhero Training Camp: Create a superhero-themed party where the kids can engage in fun training activities. Set up an obstacle course, have them design their own superhero capes or masks, and organize superhero-themed games and challenges.
            # 8. Outdoor Adventure: Plan an outdoor adventure party at a local park or nature reserve. Arrange activities like hiking, nature scavenger hunts, or a picnic with games. Encourage exploration and appreciation for the outdoors.
            # Remember to tailor the activities to the birthday child's interests and preferences. Have a great celebration!""",
            #         ),
            #     ),
            #     offset=2,
            #     sep_style=SeparatorStyle.ADD_COLON_SINGLE,
            #     sep="\n### ",
            #     stop_str="###",
            # )

            # if model_path == /data1/csw_model_weights/vicuna-7b-v1.3, conv:
            # Conversation(
            #     name="vicuna_v1.1",
            #     system="A chat between a curious user and an artificial intelligence assistant. "
            #     "The assistant gives helpful, detailed, and polite answers to the user's questions.",
            #     roles=("USER", "ASSISTANT"),
            #     messages=(),
            #     offset=0,
            #     sep_style=SeparatorStyle.ADD_COLON_TWO,
            #     sep=" ",
            #     sep2="</s>",
            # )

        self.conv.sep_style = int(self.conv.sep_style)
        self.tokenizer = None
        self.context_len = None
        # self.call_ct 调用次数计数
        self.call_ct = 0
        self.semaphore = None

        self.heart_beat_thread = None

    def init_heart_beat(self):
        '''
        向controller报备完毕之后, 程序会单独再开一个线程
        该线程每隔45秒会向controller报备一下, 确保worker与controller之间的连接畅通
        如果当次报备失败, 则间隔5秒重新报备, 直至成功
        '''
        self.register_to_controller()
        self.heart_beat_thread = threading.Thread(
            target=heart_beat_worker,
            args=(self,),
            daemon=True,
        )
        self.heart_beat_thread.start()

    def register_to_controller(self):
        '''
        向controller发送一个包含自身信息的data, 报备一下, 确保通信畅通
        如果报备失败, 则程序会报错
        '''
        logger.info("Register to controller")

        url = self.controller_addr + "/register_worker"
        # url: 'http://{controller_ip}:21001/register_worker'
        data = {
            "worker_name": self.worker_addr,
            "check_heart_beat": True,
            "worker_status": self.get_status(),
            # self.get_status():
            # {
            #   "model_names": 'vicuna-7b-v1.3',
            #   "speed": 1,
            #   "queue_length": 0,
            # }
        }
        r = requests.post(url, json=data)
        assert r.status_code == 200

    def send_heart_beat(self):
        logger.info(
            f"Send heart beat. Models: {self.model_names}. "
            f"Semaphore: {pretty_print_semaphore(self.semaphore)}. "
            f"call_ct: {self.call_ct}. "
            f"worker_id: {self.worker_id}. "
        )
        # 'Send heart beat. Models: ['vicuna-7b-v1.3']. Semaphore: None. call_ct: 0. worker_id: e73850d4.'

        url = self.controller_addr + "/receive_heart_beat"
        # url: 'http://{controller_ip}:21001/receive_heart_beat'

        while True:
            try:
                ret = requests.post(
                    url,
                    json={
                        "worker_name": self.worker_addr,
                        # self.worker_addr: 'http://{worker_ip}:21002'
                        "queue_length": self.get_queue_length(),
                        # self.get_queue_length(): 0
                    },
                    timeout=5,
                )
                exist = ret.json()["exist"]
                break
            except (requests.exceptions.RequestException, KeyError) as e:
                logger.error(f"heart beat error: {e}")
            time.sleep(5)

        if not exist:
            self.register_to_controller()

    def get_queue_length(self):
        if (
            self.semaphore is None
            or self.semaphore._value is None
            or self.semaphore._waiters is None
        ):
            return 0
        else:
            return (
                self.limit_worker_concurrency
                - self.semaphore._value
                + len(self.semaphore._waiters)
            )

    def get_status(self):
        return {
            "model_names": self.model_names,
            "speed": 1,
            "queue_length": self.get_queue_length(),
        }

    def count_token(self, params):
        prompt = params["prompt"]
        input_ids = self.tokenizer(prompt).input_ids
        input_echo_len = len(input_ids)

        ret = {
            "count": input_echo_len,
            "error_code": 0,
        }
        return ret

    def get_conv_template(self):
        return {"conv": self.conv}


class ModelWorker(BaseModelWorker):
    def __init__(
        self,
        controller_addr: str,
        worker_addr: str,
        worker_id: str,
        model_path: str,
        model_names: List[str],
        limit_worker_concurrency: int,
        no_register: bool,
        device: str,
        num_gpus: int,
        max_gpu_memory: str,
        dtype: Optional[torch.dtype] = None,
        load_8bit: bool = False,
        cpu_offloading: bool = False,
        gptq_config: Optional[GptqConfig] = None,
        awq_config: Optional[AWQConfig] = None,
        stream_interval: int = 2,
        conv_template: Optional[str] = None,
        embed_in_truncate: bool = False,
        seed: Optional[int] = None,
        **kwargs,
    ):
        super().__init__(
            controller_addr,
            worker_addr,
            worker_id,
            model_path,
            model_names,
            limit_worker_concurrency,
            conv_template=conv_template,
        )

        logger.info(f"Loading the model {self.model_names} on worker {worker_id} ...")
        self.model, self.tokenizer = load_model(
            model_path,
            device=device,
            num_gpus=num_gpus,
            max_gpu_memory=max_gpu_memory,
            dtype=dtype,
            load_8bit=load_8bit,
            cpu_offloading=cpu_offloading,
            gptq_config=gptq_config,
            awq_config=awq_config,
        )
        self.device = device
        if self.tokenizer.pad_token == None:
            self.tokenizer.pad_token = self.tokenizer.eos_token
        self.context_len = get_context_length(self.model.config)
        # 读取config.json文件里的内容获得模型所能支持的最大上下文长度
        self.generate_stream_func = get_generate_stream_function(self.model, model_path)
        # 只要模型不是chatglm/falcon/codet5p, 那么generate_stream_func就是generate_stream
        # if model_path == /data1/csw_model_weights/OriginOne, generate_stream_func: fastchat.serve.inference.generate_stream
        # if model_path == /data1/csw_model_weights/vicuna-7b-v1.3, generate_stream_func: fastchat.serve.inference.generate_stream
        self.stream_interval = stream_interval
        self.embed_in_truncate = embed_in_truncate
        self.seed = seed

        if not no_register:
            self.init_heart_beat()

    def generate_stream_gate(self, params):
        self.call_ct += 1

        try:
            if self.seed is not None:
                set_seed(self.seed)
            for output in self.generate_stream_func(
                self.model,
                self.tokenizer,
                params,
                self.device,
                self.context_len,
                self.stream_interval,
            ):
                # if model_path == /data1/csw_model_weights/vicuna-7b-v1.3, 则历次的output为:
                '''
                {'text': 'I', 'usage': {'prompt_tokens': 42, 'completion_tokens': 0, 'total_tokens': 42}, 'finish_reason': None}
                {'text': 'I am Vic', 'usage': {'prompt_tokens': 42, 'completion_tokens': 2, 'total_tokens': 44}, 'finish_reason': None}
                {'text': 'I am Vicuna,', 'usage': {'prompt_tokens': 42, 'completion_tokens': 4, 'total_tokens': 46}, 'finish_reason': None}
                {'text': 'I am Vicuna, a language', 'usage': {'prompt_tokens': 42, 'completion_tokens': 6, 'total_tokens': 48}, 'finish_reason': None}
                {'text': 'I am Vicuna, a language model trained', 'usage': {'prompt_tokens': 42, 'completion_tokens': 8, 'total_tokens': 50}, 'finish_reason': None}
                {'text': 'I am Vicuna, a language model trained by research', 'usage': {'prompt_tokens': 42, 'completion_tokens': 10, 'total_tokens': 52}, 'finish_reason': None}
                {'text': 'I am Vicuna, a language model trained by researchers from', 'usage': {'prompt_tokens': 42, 'completion_tokens': 12, 'total_tokens': 54}, 'finish_reason': None}
                {'text': 'I am Vicuna, a language model trained by researchers from Large', 'usage': {'prompt_tokens': 42, 'completion_tokens': 14, 'total_tokens': 56}, 'finish_reason': None}
                {'text': 'I am Vicuna, a language model trained by researchers from Large Model Systems', 'usage': {'prompt_tokens': 42, 'completion_tokens': 16, 'total_tokens': 58}, 'finish_reason': None}
                {'text': 'I am Vicuna, a language model trained by researchers from Large Model Systems Organization', 'usage': {'prompt_tokens': 42, 'completion_tokens': 18, 'total_tokens': 60}, 'finish_reason': None}
                {'text': 'I am Vicuna, a language model trained by researchers from Large Model Systems Organization (L', 'usage': {'prompt_tokens': 42, 'completion_tokens': 20, 'total_tokens': 62}, 'finish_reason': None}
                {'text': 'I am Vicuna, a language model trained by researchers from Large Model Systems Organization (LMSYS', 'usage': {'prompt_tokens': 42, 'completion_tokens': 22, 'total_tokens': 64}, 'finish_reason': None}
                {'text': 'I am Vicuna, a language model trained by researchers from Large Model Systems Organization (LMSYS).', 'usage': {'prompt_tokens': 42, 'completion_tokens': 24, 'total_tokens': 66}, 'finish_reason': None}
                {'text': 'I am Vicuna, a language model trained by researchers from Large Model Systems Organization (LMSYS).', 'usage': {'prompt_tokens': 42, 'completion_tokens': 24, 'total_tokens': 66}, 'finish_reason': 'stop'}
                '''
                ret = {
                    "text": output["text"],
                    "error_code": 0,
                }
                if "usage" in output:
                    ret["usage"] = output["usage"]
                if "finish_reason" in output:
                    ret["finish_reason"] = output["finish_reason"]
                if "logprobs" in output:
                    ret["logprobs"] = output["logprobs"]
                yield json.dumps(ret).encode() + b"\0"
                # with b"\0"
                # b'{"text": "...", "error_code": 0, ...}\x00'
                # without b"\0"
                # b'{"text": "...", "error_code": 0, ...}'

        except torch.cuda.OutOfMemoryError as e:
            ret = {
                "text": f"{SERVER_ERROR_MSG}\n\n({e})",
                "error_code": ErrorCode.CUDA_OUT_OF_MEMORY,
            }
            # SERVER_ERROR_MSG:
            # "**NETWORK ERROR DUE TO HIGH TRAFFIC. PLEASE REGENERATE OR REFRESH THIS PAGE.**"
            yield json.dumps(ret).encode() + b"\0"
        except (ValueError, RuntimeError) as e:
            ret = {
                "text": f"{SERVER_ERROR_MSG}\n\n({e})",
                "error_code": ErrorCode.INTERNAL_ERROR,
            }
            yield json.dumps(ret).encode() + b"\0"

    def generate_gate(self, params):
        for x in self.generate_stream_gate(params):
            pass
        return json.loads(x[:-1].decode())

    def __process_embed_chunk(self, input_ids, attention_mask, **model_type_dict):
        if model_type_dict.get("is_bert"):
            model_output = self.model(input_ids)
            if model_type_dict.get("is_robert"):
                data = model_output.last_hidden_state
            else:
                data = model_output[0]
        elif model_type_dict.get("is_t5"):
            model_output = self.model(input_ids, decoder_input_ids=input_ids)
            data = model_output.encoder_last_hidden_state
        else:
            model_output = self.model(input_ids, output_hidden_states=True)
            if model_type_dict.get("is_chatglm"):
                data = model_output.hidden_states[-1].transpose(0, 1)
            else:
                data = model_output.hidden_states[-1]
        mask = attention_mask.unsqueeze(-1).expand(data.size()).float()
        masked_embeddings = data * mask
        sum_embeddings = torch.sum(masked_embeddings, dim=1)
        token_num = torch.sum(attention_mask).item()

        return sum_embeddings, token_num

    def __encode_base64(self, embeddings: torch.Tensor) -> List[str]:
        embeddings = embeddings.cpu()
        return [
            base64.b64encode(e.numpy().tobytes()).decode("utf-8") for e in embeddings
        ]

    @torch.inference_mode()
    def get_embeddings(self, params):
        self.call_ct += 1

        try:
            tokenizer = self.tokenizer
            ret = {"embedding": [], "token_num": 0}

            model_type_dict = {
                "is_llama": "llama" in str(type(self.model)),
                "is_t5": "t5" in str(type(self.model)),
                "is_chatglm": "chatglm" in str(type(self.model)),
                "is_bert": "bert" in str(type(self.model)),
                "is_robert": "robert" in str(type(self.model)),
            }

            if self.embed_in_truncate:
                encoding = tokenizer.batch_encode_plus(
                    params["input"],
                    padding=True,
                    truncation="longest_first",
                    return_tensors="pt",
                    max_length=self.context_len,
                )
            else:
                encoding = tokenizer.batch_encode_plus(
                    params["input"], padding=True, return_tensors="pt"
                )
            input_ids = encoding["input_ids"].to(self.device)
            attention_mask = input_ids != tokenizer.pad_token_id

            base64_encode = params.get("encoding_format", None)

            if self.embed_in_truncate:
                chunk_embeddings, token_num = self.__process_embed_chunk(
                    input_ids, attention_mask, **model_type_dict
                )
                embedding = chunk_embeddings / token_num
                normalized_embeddings = F.normalize(embedding, p=2, dim=1)
                ret["token_num"] = token_num
            else:
                all_embeddings = []
                all_token_num = 0
                for i in range(0, input_ids.size(1), self.context_len):
                    chunk_input_ids = input_ids[:, i : i + self.context_len]
                    chunk_attention_mask = attention_mask[:, i : i + self.context_len]

                    chunk_embeddings, token_num = self.__process_embed_chunk(
                        chunk_input_ids, chunk_attention_mask, **model_type_dict
                    )
                    all_embeddings.append(chunk_embeddings)
                    all_token_num += token_num

                all_embeddings_tensor = torch.stack(all_embeddings)
                embedding = torch.sum(all_embeddings_tensor, dim=0) / all_token_num
                normalized_embeddings = F.normalize(embedding, p=2, dim=1)

                ret["token_num"] = all_token_num

            if base64_encode == "base64":
                out_embeddings = self.__encode_base64(normalized_embeddings)
            else:
                out_embeddings = normalized_embeddings.tolist()
            ret["embedding"] = out_embeddings

            gc.collect()
            torch.cuda.empty_cache()
            if self.device == "xpu":
                torch.xpu.empty_cache()
            if self.device == "npu":
                torch.npu.empty_cache()
        except torch.cuda.OutOfMemoryError as e:
            ret = {
                "text": f"{SERVER_ERROR_MSG}\n\n({e})",
                "error_code": ErrorCode.CUDA_OUT_OF_MEMORY,
            }
        except (ValueError, RuntimeError) as e:
            ret = {
                "text": f"{SERVER_ERROR_MSG}\n\n({e})",
                "error_code": ErrorCode.INTERNAL_ERROR,
            }
        return ret


def release_worker_semaphore():
    worker.semaphore.release()


def acquire_worker_semaphore():
    if worker.semaphore is None:
        worker.semaphore = asyncio.Semaphore(worker.limit_worker_concurrency)
    return worker.semaphore.acquire()


def create_background_tasks():
    background_tasks = BackgroundTasks()
    background_tasks.add_task(release_worker_semaphore)
    return background_tasks


@app.post("/worker_generate_stream")
async def api_generate_stream(request: Request):
    params = await request.json()
    await acquire_worker_semaphore()
    generator = worker.generate_stream_gate(params)
    background_tasks = create_background_tasks()
    return StreamingResponse(generator, background=background_tasks)


@app.post("/worker_generate")
async def api_generate(request: Request):
    params = await request.json()
    await acquire_worker_semaphore()
    output = worker.generate_gate(params)
    release_worker_semaphore()
    return JSONResponse(output)


@app.post("/worker_get_embeddings")
async def api_get_embeddings(request: Request):
    params = await request.json()
    await acquire_worker_semaphore()
    embedding = worker.get_embeddings(params)
    release_worker_semaphore()
    return JSONResponse(content=embedding)


@app.post("/worker_get_status")
async def api_get_status(request: Request):
    return worker.get_status()


@app.post("/count_token")
async def api_count_token(request: Request):
    params = await request.json()
    return worker.count_token(params)


@app.post("/worker_get_conv_template")
async def api_get_conv(request: Request):
    return worker.get_conv_template()


@app.post("/model_details")
async def api_model_details(request: Request):
    return {"context_length": worker.context_len}


def create_model_worker():
    parser = argparse.ArgumentParser()
    parser.add_argument("--host", type=str, default="localhost")
    # 如果controller和worker不在同一台机器上开启, 那么host参数要填worker的ip地址, 同时还得指定worker_address和controller_address
    parser.add_argument("--port", type=int, default=21002)
    parser.add_argument("--worker-address", type=str, default="http://localhost:21002")
    # --worker-address的默认参数值得改成"http://{worker_ip}:21002"形式
    parser.add_argument(
        "--controller-address", type=str, default="http://localhost:21001"
    )
    # --controller-address的默认参数值得改成"http://{controller_ip}:21001"形式
    add_model_args(parser)
    parser.add_argument(
        "--model-names",
        type=lambda s: s.split(","),
        help="Optional display comma separated names",
    )
    parser.add_argument(
        "--conv-template", type=str, default=None, help="Conversation prompt template."
    )
    parser.add_argument("--embed-in-truncate", action="store_true")
    parser.add_argument(
        "--limit-worker-concurrency",
        type=int,
        default=5,
        help="Limit the model concurrency to prevent OOM.",
    )
    parser.add_argument("--stream-interval", type=int, default=2)
    parser.add_argument("--no-register", action="store_true")
    parser.add_argument(
        "--seed",
        type=int,
        default=None,
        help="Overwrite the random seed for each generation.",
    )
    args = parser.parse_args()
    logger.info(f"args: {args}")
    # args:
    # Namespace(
    # 	host='localhost',
    # 	port=21002,
    # 	worker_address='http://{worker_ip}:21002',
    # 	controller_address='http://{controller_ip}:21001',
    # 	model_path='/data1/csw_model_weights/vicuna-7b-v1.3',
    # 	revision='main',
    # 	device='cuda',
    # 	gpus=None,
    # 	num_gpus=1,
    # 	max_gpu_memory=None,
    # 	load_8bit=False,
    # 	cpu_offloading=False,
    # 	gptq_ckpt=None,
    # 	gptq_wbits=16,
    # 	gptq_groupsize=-1,
    # 	gptq_act_order=False,
    # 	model_names=None,
    # 	limit_worker_concurrency=5,
    # 	stream_interval=2,
    # 	no_register=False
    # )

    if args.gpus:
        if len(args.gpus.split(",")) < args.num_gpus:
            raise ValueError(
                f"Larger --num-gpus ({args.num_gpus}) than --gpus {args.gpus}!"
            )
        os.environ["CUDA_VISIBLE_DEVICES"] = args.gpus

    gptq_config = GptqConfig(
        ckpt=args.gptq_ckpt or args.model_path,
        wbits=args.gptq_wbits,
        # args.gptq_wbits: 16
        groupsize=args.gptq_groupsize,
        # args.gptq_groupsize: -1
        act_order=args.gptq_act_order,
        # args.gptq_act_order: False
    )
    awq_config = AWQConfig(
        ckpt=args.awq_ckpt or args.model_path,
        wbits=args.awq_wbits,
        groupsize=args.awq_groupsize,
    )

    worker = ModelWorker(
        args.controller_address,
        # args.controller_address: "http://{controller_ip}:21001"
        args.worker_address,
        # args.worker_address: "http://{worker_ip}:21002"
        worker_id,
        # worker_id: 一个每次运行都不固定的字符串, 这里以'e73850d4'举例
        args.model_path,
        # args.model_path: '/data1/csw_model_weights/vicuna-7b-v1.3'
        args.model_names,
        # args.model_names: None
        args.limit_worker_concurrency,
        # args.limit_worker_concurrency: 5
        no_register=args.no_register,
        # args.no_register: False
        device=args.device,
        # args.device: 'cuda'
        num_gpus=args.num_gpus,
        # args.num_gpus: 1
        max_gpu_memory=args.max_gpu_memory,
<<<<<<< HEAD
        # args.max_gpu_memory: None
=======
        dtype=str_to_torch_dtype(args.dtype),
>>>>>>> 2855bf97
        load_8bit=args.load_8bit,
        # args.load_8bit: False
        cpu_offloading=args.cpu_offloading,
        # args.cpu_offloading: False
        gptq_config=gptq_config,
        awq_config=awq_config,
        stream_interval=args.stream_interval,
        # args.stream_interval: 2
        conv_template=args.conv_template,
        embed_in_truncate=args.embed_in_truncate,
        seed=args.seed,
    )
    return args, worker


if __name__ == "__main__":
    args, worker = create_model_worker()
    uvicorn.run(app, host=args.host, port=args.port, log_level="info")<|MERGE_RESOLUTION|>--- conflicted
+++ resolved
@@ -670,11 +670,8 @@
         num_gpus=args.num_gpus,
         # args.num_gpus: 1
         max_gpu_memory=args.max_gpu_memory,
-<<<<<<< HEAD
         # args.max_gpu_memory: None
-=======
         dtype=str_to_torch_dtype(args.dtype),
->>>>>>> 2855bf97
         load_8bit=args.load_8bit,
         # args.load_8bit: False
         cpu_offloading=args.cpu_offloading,
