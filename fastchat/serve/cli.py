"""
Chat with a model with command line interface.

Usage:
python3 -m fastchat.serve.cli --model lmsys/vicuna-7b-v1.3
python3 -m fastchat.serve.cli --model lmsys/fastchat-t5-3b-v1.0

Other commands:
- Type "!!exit" or an empty line to exit.
- Type "!!reset" to start a new conversation.
- Type "!!remove" to remove the last prompt.
- Type "!!regen" to regenerate the last message.
- Type "!!save <filename>" to save the conversation history to a json file.
- Type "!!load <filename>" to load a conversation history from a json file.
"""
import argparse
import os
import re
import sys

from prompt_toolkit import PromptSession
from prompt_toolkit.auto_suggest import AutoSuggestFromHistory
from prompt_toolkit.completion import WordCompleter
from prompt_toolkit.history import InMemoryHistory
from prompt_toolkit.key_binding import KeyBindings
from rich.console import Console
from rich.live import Live
from rich.markdown import Markdown
import torch

from fastchat.model.model_adapter import add_model_args
from fastchat.modules.gptq import GptqConfig
from fastchat.modules.awq import AWQConfig
from fastchat.serve.inference import ChatIO, chat_loop
from fastchat.utils import str_to_torch_dtype


class SimpleChatIO(ChatIO):
    def __init__(self, multiline: bool = False):
        self._multiline = multiline

    def prompt_for_input(self, role) -> str:
        if not self._multiline:
            return input(f"{role}: ")

        prompt_data = []
        line = input(f"{role} [ctrl-d/z on empty line to end]: ")
        while True:
            prompt_data.append(line.strip())
            try:
                line = input()
            except EOFError as e:
                break
        return "\n".join(prompt_data)

    def prompt_for_output(self, role: str):
        print(f"{role}: ", end="", flush=True)

    def stream_output(self, output_stream):
        pre = 0
        for outputs in output_stream:
            # python3 -m fastchat.serve.cli --model-path /data1/csw_model_weights/vicuna-7b-v1.3/ --temperature 0
            # 历次的outputs:
            '''
            {'text': 'I', 'usage': {'prompt_tokens': 42, 'completion_tokens': 0, 'total_tokens': 42}, 'finish_reason': None}
            {'text': 'I am Vic', 'usage': {'prompt_tokens': 42, 'completion_tokens': 2, 'total_tokens': 44}, 'finish_reason': None}
            {'text': 'I am Vicuna,', 'usage': {'prompt_tokens': 42, 'completion_tokens': 4, 'total_tokens': 46}, 'finish_reason': None}
            {'text': 'I am Vicuna, a language', 'usage': {'prompt_tokens': 42, 'completion_tokens': 6, 'total_tokens': 48}, 'finish_reason': None}
            {'text': 'I am Vicuna, a language model trained', 'usage': {'prompt_tokens': 42, 'completion_tokens': 8, 'total_tokens': 50}, 'finish_reason': None}
            {'text': 'I am Vicuna, a language model trained by research', 'usage': {'prompt_tokens': 42, 'completion_tokens': 10, 'total_tokens': 52}, 'finish_reason': None}
            {'text': 'I am Vicuna, a language model trained by researchers from', 'usage': {'prompt_tokens': 42, 'completion_tokens': 12, 'total_tokens': 54}, 'finish_reason': None}
            {'text': 'I am Vicuna, a language model trained by researchers from Large', 'usage': {'prompt_tokens': 42, 'completion_tokens': 14, 'total_tokens': 56}, 'finish_reason': None}
            {'text': 'I am Vicuna, a language model trained by researchers from Large Model Systems', 'usage': {'prompt_tokens': 42, 'completion_tokens': 16, 'total_tokens': 58}, 'finish_reason': None}
            {'text': 'I am Vicuna, a language model trained by researchers from Large Model Systems Organization', 'usage': {'prompt_tokens': 42, 'completion_tokens': 18, 'total_tokens': 60}, 'finish_reason': None}
            {'text': 'I am Vicuna, a language model trained by researchers from Large Model Systems Organization (L', 'usage': {'prompt_tokens': 42, 'completion_tokens': 20, 'total_tokens': 62}, 'finish_reason': None}
            {'text': 'I am Vicuna, a language model trained by researchers from Large Model Systems Organization (LMSYS', 'usage': {'prompt_tokens': 42, 'completion_tokens': 22, 'total_tokens': 64}, 'finish_reason': None}
            {'text': 'I am Vicuna, a language model trained by researchers from Large Model Systems Organization (LMSYS).', 'usage': {'prompt_tokens': 42, 'completion_tokens': 24, 'total_tokens': 66}, 'finish_reason': None}
            {'text': 'I am Vicuna, a language model trained by researchers from Large Model Systems Organization (LMSYS).', 'usage': {'prompt_tokens': 42, 'completion_tokens': 24, 'total_tokens': 66}, 'finish_reason': 'stop'}
            '''
            # output_text: "I am Vicuna, a language model trained by researchers from Large Model Systems Organization (LMSYS)."

            output_text = outputs["text"]
            output_text = output_text.strip().split(" ")
            now = len(output_text) - 1
            if now > pre:
                print(" ".join(output_text[pre:now]), end=" ", flush=True)
                pre = now
        print(" ".join(output_text[pre:]), flush=True)
        return " ".join(output_text)

    def print_output(self, text: str):
        print(text)


class RichChatIO(ChatIO):
    bindings = KeyBindings()

    @bindings.add("escape", "enter")
    def _(event):
        event.app.current_buffer.newline()

    def __init__(self, multiline: bool = False, mouse: bool = False):
        self._prompt_session = PromptSession(history=InMemoryHistory())
        self._completer = WordCompleter(
            words=["!!exit", "!!reset", "!!remove", "!!regen", "!!save", "!!load"],
            pattern=re.compile("$"),
        )
        self._console = Console()
        self._multiline = multiline
        self._mouse = mouse

    def prompt_for_input(self, role) -> str:
        self._console.print(f"[bold]{role}:")
        # TODO(suquark): multiline input has some issues. fix it later.
        prompt_input = self._prompt_session.prompt(
            completer=self._completer,
            multiline=False,
            mouse_support=self._mouse,
            auto_suggest=AutoSuggestFromHistory(),
            key_bindings=self.bindings if self._multiline else None,
        )
        self._console.print()
        return prompt_input

    def prompt_for_output(self, role: str):
        self._console.print(f"[bold]{role}:")

    def stream_output(self, output_stream):
        """Stream output from a role."""
        # TODO(suquark): the console flickers when there is a code block
        #  above it. We need to cut off "live" when a code block is done.

        # Create a Live context for updating the console output
        with Live(console=self._console, refresh_per_second=4) as live:
            # Read lines from the stream
            for outputs in output_stream:
                if not outputs:
                    continue
                text = outputs["text"]
                # Render the accumulated text as Markdown
                # NOTE: this is a workaround for the rendering "unstandard markdown"
                #  in rich. The chatbots output treat "\n" as a new line for
                #  better compatibility with real-world text. However, rendering
                #  in markdown would break the format. It is because standard markdown
                #  treat a single "\n" in normal text as a space.
                #  Our workaround is adding two spaces at the end of each line.
                #  This is not a perfect solution, as it would
                #  introduce trailing spaces (only) in code block, but it works well
                #  especially for console output, because in general the console does not
                #  care about trailing spaces.
                lines = []
                for line in text.splitlines():
                    lines.append(line)
                    if line.startswith("```"):
                        # Code block marker - do not add trailing spaces, as it would
                        #  break the syntax highlighting
                        lines.append("\n")
                    else:
                        lines.append("  \n")
                markdown = Markdown("".join(lines))
                # Update the Live console output
                live.update(markdown)
        self._console.print()
        return text

    def print_output(self, text: str):
        self.stream_output([{"text": text}])


class ProgrammaticChatIO(ChatIO):
    def prompt_for_input(self, role) -> str:
        contents = ""
        # `end_sequence` signals the end of a message. It is unlikely to occur in
        #  message content.
        end_sequence = " __END_OF_A_MESSAGE_47582648__\n"
        len_end = len(end_sequence)
        while True:
            if len(contents) >= len_end:
                last_chars = contents[-len_end:]
                if last_chars == end_sequence:
                    break
            try:
                char = sys.stdin.read(1)
                contents = contents + char
            except EOFError:
                continue
        contents = contents[:-len_end]
        print(f"[!OP:{role}]: {contents}", flush=True)
        return contents

    def prompt_for_output(self, role: str):
        print(f"[!OP:{role}]: ", end="", flush=True)

    def stream_output(self, output_stream):
        pre = 0
        for outputs in output_stream:
            output_text = outputs["text"]
            output_text = output_text.strip().split(" ")
            now = len(output_text) - 1
            if now > pre:
                print(" ".join(output_text[pre:now]), end=" ", flush=True)
                pre = now
        print(" ".join(output_text[pre:]), flush=True)
        return " ".join(output_text)

    def print_output(self, text: str):
        print(text)


def main(args):
    if args.gpus:
        # 如果指定的GPU数量, 与指定可见的GPU数量信息不匹配则报错
        if len(args.gpus.split(",")) < args.num_gpus:
            raise ValueError(
                f"Larger --num-gpus ({args.num_gpus}) than --gpus {args.gpus}!"
            )
        os.environ["CUDA_VISIBLE_DEVICES"] = args.gpus
        os.environ["XPU_VISIBLE_DEVICES"] = args.gpus

    if args.style == "simple":
        # args.style: 'simple'
        # args.multiline: False
        chatio = SimpleChatIO(args.multiline)
    elif args.style == "rich":
        # args.mouse: False
        chatio = RichChatIO(args.multiline, args.mouse)
    elif args.style == "programmatic":
        chatio = ProgrammaticChatIO()
    else:
        raise ValueError(f"Invalid style for console: {args.style}")
    try:
        chat_loop(
            args.model_path,
            # args.model_path: /data1/csw_model_weights/OriginOne or /data1/csw_model_weights/vicuna-7b-v1.3
            args.device,
            # args.device: 'cuda'
            args.num_gpus,
            # args.num_gpus: 1
            args.max_gpu_memory,
<<<<<<< HEAD
            # args.max_gpu_memory: None
=======
            str_to_torch_dtype(args.dtype),
>>>>>>> 2855bf97
            args.load_8bit,
            # args.load_8bit: False
            args.cpu_offloading,
            # args.cpu_offloading: False
            args.conv_template,
            # args.conv_template: None
            args.conv_system_msg,
            # args.conv_system_msg: None
            args.temperature,
            # args.temperature: 默认是0.7, 但此处为了复现改为0
            args.repetition_penalty,
            # args.repetition_penalty: 1.0
            args.max_new_tokens,
            # args.max_new_tokens: 512
            chatio,
            gptq_config=GptqConfig(
                ckpt=args.gptq_ckpt or args.model_path,
                # args.gptq_ckpt: None
                wbits=args.gptq_wbits,
                # args.gptq_wbits: 16
                groupsize=args.gptq_groupsize,
                # args.gptq_groupsize: -1
                act_order=args.gptq_act_order,
                # args.gptq_act_order: False
            ),
            awq_config=AWQConfig(
                ckpt=args.awq_ckpt or args.model_path,
                wbits=args.awq_wbits,
                groupsize=args.awq_groupsize,
            ),
            revision=args.revision,
            # args.revision: 'main'
            judge_sent_end=args.judge_sent_end,
            # args.judge_sent_end: False
            debug=args.debug,
            # args.debug: False
            history=not args.no_history,
            # args.no_history: False
        )
    except KeyboardInterrupt:
        print("exit...")


if __name__ == "__main__":
    # debug代码
    # python3 -m fastchat.serve.cli --model-path /data1/csw_model_weights/OriginOne/ --temperature 0
    # or
    # python3 -m fastchat.serve.cli --model-path /data1/csw_model_weights/vicuna-7b-v1.3/  --temperature 0
    # 注意: 以python3 -m fastchat.serve.cli这样的模块方式运行代码, 代码中使用的所有类似from fastchat.serve.inference import ChatIO的操作
    #      都不再是从conda环境的fastchat包中引用, 而是将本地的fastchat文件夹当做一整个包看待, 因此上述类似import都会成为本地的引用

    # 接受必要的参数信息
    parser = argparse.ArgumentParser()
    # 额外添加一些预先设定好的模型相关参数
    add_model_args(parser)
    parser.add_argument(
        "--conv-template", type=str, default=None, help="Conversation prompt template."
    )
    parser.add_argument(
        "--conv-system-msg", type=str, default=None, help="Conversation system message."
    )
    parser.add_argument("--temperature", type=float, default=0.7)
    parser.add_argument("--repetition_penalty", type=float, default=1.0)
    parser.add_argument("--max-new-tokens", type=int, default=512)
    parser.add_argument("--no-history", action="store_true")
    parser.add_argument(
        "--style",
        type=str,
        default="simple",
        choices=["simple", "rich", "programmatic"],
        help="Display style.",
    )
    parser.add_argument(
        "--multiline",
        action="store_true",
        help="Enable multiline input. Use ESC+Enter for newline.",
    )
    parser.add_argument(
        "--mouse",
        action="store_true",
        help="[Rich Style]: Enable mouse support for cursor positioning.",
    )
    parser.add_argument(
        "--judge-sent-end",
        action="store_true",
        help="Whether enable the correction logic that interrupts the output of sentences due to EOS.",
    )
    parser.add_argument(
        "--debug",
        action="store_true",
        help="Print useful debug information (e.g., prompts)",
    )
    args = parser.parse_args()
    main(args)<|MERGE_RESOLUTION|>--- conflicted
+++ resolved
@@ -237,11 +237,8 @@
             args.num_gpus,
             # args.num_gpus: 1
             args.max_gpu_memory,
-<<<<<<< HEAD
             # args.max_gpu_memory: None
-=======
             str_to_torch_dtype(args.dtype),
->>>>>>> 2855bf97
             args.load_8bit,
             # args.load_8bit: False
             args.cpu_offloading,
