"""Inference for FastChat models."""
import abc
import gc
import math
import sys
import time
from typing import Iterable, Optional, Dict
import warnings

import psutil
import torch
from transformers import (
    AutoTokenizer,
    AutoModelForCausalLM,
    LlamaTokenizer,
    LlamaForCausalLM,
    AutoModel,
    AutoModelForSeq2SeqLM,
    T5Tokenizer,
    AutoConfig,
)
from transformers.generation.logits_process import (
    LogitsProcessorList,
    RepetitionPenaltyLogitsProcessor,
    TemperatureLogitsWarper,
    TopKLogitsWarper,
    TopPLogitsWarper,
)

from fastchat.conversation import get_conv_template, SeparatorStyle
from fastchat.model.model_adapter import (
    load_model,
    get_conversation_template,
    get_generate_stream_function,
)
from fastchat.modules.gptq import GptqConfig
from fastchat.utils import is_partial_stop, is_sentence_complete, get_context_length


def prepare_logits_processor(
    temperature: float, repetition_penalty: float, top_p: float, top_k: int
) -> LogitsProcessorList:
    # temperature: 默认是0.7, 但此处为了复现改为0
    # repetition_penalty: 1.0
    # top_p: 1.0
    # top_k: -1

    processor_list = LogitsProcessorList()

    # TemperatureLogitsWarper doesn't accept 0.0, 1.0 makes it a no-op so we skip two cases.
    # temperature: The value used to module the logits distribution.
    if temperature >= 1e-5 and temperature != 1.0:
        processor_list.append(TemperatureLogitsWarper(temperature))

    # repetition_penalty: The parameter for repetition penalty. 1.0 means no penalty
    if repetition_penalty > 1.0:
        processor_list.append(RepetitionPenaltyLogitsProcessor(repetition_penalty))

    # top_p: If set to < 1, only the most probable tokens with probabilities that add up to top_p or higher are kept for generation.
    if 1e-8 <= top_p < 1.0:
        processor_list.append(TopPLogitsWarper(top_p))

    # top_k: The number of highest probability vocabulary tokens to keep for top-k-filtering.
    if top_k > 0:
        processor_list.append(TopKLogitsWarper(top_k))
    return processor_list


@torch.inference_mode()
def generate_stream(
    model,
    tokenizer,
    params: Dict,
    device: str,
    context_len: int,
    stream_interval: int = 2,
    judge_sent_end: bool = False,
):
<<<<<<< HEAD
    '''
    推断的主要过程:
    多轮对话时, 将初始prompt, 过往的多轮提问及回答拼接在一起输入模型, 从输出的概率向量中随机采样一个作为下个输出字符
    连续不停地生成下个字符, 同时每两步保存一下当前的生成信息, 并判断是否终止. 最后将生成信息返回, 用于在命令行中输出生成信息
    '''

    # prompt:
    "A chat between a curious human and an artificial intelligence assistant. The assistant gives helpful, detailed, and polite answers to the human's questions."
    "### Human: What are the key differences between renewable and non-renewable energy sources?"
    "### Assistant: Renewable energy sources are those that can be replenished naturally in a relatively short amount of time, such as solar, wind, hydro, geothermal, and biomass. Non-renewable energy sources, on the other hand, are finite and will eventually be depleted, such as coal, oil, and natural gas. Here are some key differences between renewable and non-renewable energy sources:"
    "1. Availability: Renewable energy sources are virtually inexhaustible, while non-renewable energy sources are finite and will eventually run out."
    "2. Environmental impact: Renewable energy sources have a much lower environmental impact than non-renewable sources, which can lead to air and water pollution, greenhouse gas emissions, and other negative effects."
    "3. Cost: Renewable energy sources can be more expensive to initially set up, but they typically have lower operational costs than non-renewable sources."
    "4. Reliability: Renewable energy sources are often more reliable and can be used in more remote locations than non-renewable sources."
    "5. Flexibility: Renewable energy sources are often more flexible and can be adapted to different situations and needs, while non-renewable sources are more rigid and inflexible."
    "6. Sustainability: Renewable energy sources are more sustainable over the long term, while non-renewable sources are not, and their depletion can lead to economic and social instability."
    "### Human: Who are you"
    "### Assistant:"
    prompt = params["prompt"]
    len_prompt = len(prompt)
    temperature = float(params.get("temperature", 1.0))  # 默认是0.7, 但此处为了复现改为0
    repetition_penalty = float(params.get("repetition_penalty", 1.0))  # repetition_penalty: 1.0
    top_p = float(params.get("top_p", 1.0))  # top_p: 1.0
    top_k = int(params.get("top_k", -1))  # top_k: -1 means disable
    max_new_tokens = int(params.get("max_new_tokens", 256))  # max_new_tokens: 512
    stop_str = params.get("stop", None)  # stop_str: '###'
    echo = bool(params.get("echo", True))  # echo: False
    stop_token_ids = params.get("stop_token_ids", None) or []  # stop_token_ids: [2]
    stop_token_ids.append(tokenizer.eos_token_id)  # tokenizer.eos_token_id: 2
=======
    # Read parameters
    prompt = params["prompt"]
    len_prompt = len(prompt)
    temperature = float(params.get("temperature", 1.0))
    repetition_penalty = float(params.get("repetition_penalty", 1.0))
    top_p = float(params.get("top_p", 1.0))
    top_k = int(params.get("top_k", -1))  # -1 means disable
    max_new_tokens = int(params.get("max_new_tokens", 256))
    echo = bool(params.get("echo", True))
    stop_str = params.get("stop", None)
    stop_token_ids = params.get("stop_token_ids", None) or []
    stop_token_ids.append(tokenizer.eos_token_id)
>>>>>>> 75129769

    logits_processor = prepare_logits_processor(
        temperature, repetition_penalty, top_p, top_k
    )

    input_ids = tokenizer(prompt).input_ids
    output_ids = list(input_ids)

    # model.config (模型权重路径下的config.json文件):
    # LlamaConfig {
    #     "_name_or_path": "llama-7b-hf",
    #     "architectures": [
    #         "LlamaForCausalLM"
    #     ],
    #     "bos_token_id": 1,
    #     "eos_token_id": 2,
    #     "hidden_act": "silu",
    #     "hidden_size": 4096,
    #     "initializer_range": 0.02,
    #     "intermediate_size": 11008,
    #     "max_position_embeddings": 2048,
    #     "model_type": "llama",
    #     "num_attention_heads": 32,
    #     "num_hidden_layers": 32,
    #     "pad_token_id": 0,
    #     "rms_norm_eps": 1e-06,
    #     "tie_word_embeddings": false,
    #     "torch_dtype": "float16",
    #     "transformers_version": "4.28.1",
    #     "use_cache": true,
    #     "vocab_size": 32000
    # }

    if model.config.is_encoder_decoder:  # model.config.is_encoder_decoder: False
        max_src_len = context_len
<<<<<<< HEAD
    else:
        max_src_len = context_len - max_new_tokens - 8  # max_src_len: 1528  模型能够接受的最长输入序列的长度
=======
    else:  # truncate
        max_src_len = context_len - max_new_tokens - 8
>>>>>>> 75129769

    input_ids = input_ids[-max_src_len:]
    input_echo_len = len(input_ids)

    if model.config.is_encoder_decoder:
        encoder_output = model.encoder(
            input_ids=torch.as_tensor([input_ids], device=device)
        )[0]
        start_ids = torch.as_tensor(
            [[model.generation_config.decoder_start_token_id]],
            dtype=torch.int64,
            device=device,
        )

    past_key_values = out = None
<<<<<<< HEAD
    for i in range(max_new_tokens):  # 模型在一次回答中能够输出的最长回答是512个token
        if i == 0:  # 首次进入
=======
    sent_interrupt = False
    for i in range(max_new_tokens):
        if i == 0:  # prefill
>>>>>>> 75129769
            if model.config.is_encoder_decoder:
                out = model.decoder(
                    input_ids=start_ids,
                    encoder_hidden_states=encoder_output,
                    use_cache=True,
                )
                logits = model.lm_head(out[0])
            else:
<<<<<<< HEAD
                out = model(torch.as_tensor([input_ids], device=device), use_cache=True)  # input shape: (1, 404)
                logits = out.logits  # logits shape: (1, 404, 32000), 404是当前prompt的token数量
            past_key_values = out.past_key_values  # ((tensor, tensor)_1, ..., (tensor, tensor)_32)  第一次循环时tensor shape: (1, 32, 404, 128)
        else:  # 非首次进入
=======
                out = model(torch.as_tensor([input_ids], device=device), use_cache=True)
                logits = out.logits
            past_key_values = out.past_key_values
        else:  # decoding
>>>>>>> 75129769
            if model.config.is_encoder_decoder:
                out = model.decoder(
                    input_ids=torch.as_tensor(
                        [[token] if not sent_interrupt else output_ids], device=device
                    ),
                    encoder_hidden_states=encoder_output,
                    use_cache=True,
                    past_key_values=past_key_values if not sent_interrupt else None,
                )
                sent_interrupt = False

                logits = model.lm_head(out[0])
            else:
                out = model(
                    input_ids=torch.as_tensor(
                        [[token] if not sent_interrupt else output_ids], device=device
                    ),
                    use_cache=True,
                    past_key_values=past_key_values if not sent_interrupt else None,
                )
<<<<<<< HEAD
                logits = out.logits  # logits shape: (1, 1, 32000)
            past_key_values = out.past_key_values  # ((tensor, tensor)_1, ..., (tensor, tensor)_32)  第二次循环时tensor shape: (1, 32, 405, 128)
=======
                sent_interrupt = False
                logits = out.logits
            past_key_values = out.past_key_values
>>>>>>> 75129769

        if logits_processor:
            if repetition_penalty > 1.0:  # repetition_penalty: 1.0
                tmp_output_ids = torch.as_tensor([output_ids], device=logits.device)
            else:
                tmp_output_ids = None
            last_token_logits = logits_processor(tmp_output_ids, logits[:, -1, :])[0]  # last_token_logits shape: (32000, )
        else:
            last_token_logits = logits[0, -1, :]

        if device == "mps":
            # Switch to CPU by avoiding some bugs in mps backend.
            last_token_logits = last_token_logits.float().to("cpu")

        if temperature < 1e-5 or top_p < 1e-8:  # greedy
            _, indices = torch.topk(last_token_logits, 2)
            tokens = [int(index) for index in indices.tolist()]
        else:
            probs = torch.softmax(last_token_logits, dim=-1)
            indices = torch.multinomial(probs, num_samples=2)
            tokens = [int(token) for token in indices.tolist()]
        token = tokens[0]
        output_ids.append(token)

        if token in stop_token_ids:  # stop_token_ids: [2]
            stopped = True
        else:
            stopped = False

<<<<<<< HEAD
        if i % stream_interval == 0 or i == max_new_tokens - 1 or stopped:  # stream_interval: 2
            if echo:  # False
=======
        # Yield the output tokens
        if i % stream_interval == 0 or i == max_new_tokens - 1 or stopped:
            if echo:
>>>>>>> 75129769
                tmp_output_ids = output_ids
                rfind_start = len_prompt
            else:
                tmp_output_ids = output_ids[input_echo_len:]
                rfind_start = 0

            output = tokenizer.decode(
                tmp_output_ids,
                skip_special_tokens=True,
                spaces_between_special_tokens=False,
                clean_up_tokenization_spaces=True,
            )
            # TODO: For the issue of incomplete sentences interrupting output, apply a patch and others can also modify it to a more elegant way
            if judge_sent_end and stopped and not is_sentence_complete(output):
                if len(tokens) > 1:
                    token = tokens[1]
                    output_ids[-1] = token
                else:
                    output_ids.pop()
                stopped = False
                sent_interrupt = True

            partially_stopped = False
            if stop_str:  # stop_str: '###'
                if isinstance(stop_str, str):
                    pos = output.rfind(stop_str, rfind_start)  # rfind_start: 0
                    if pos != -1:
                        output = output[:pos]
                        stopped = True
                    else:
                        partially_stopped = is_partial_stop(output, stop_str)
                elif isinstance(stop_str, Iterable):
                    for each_stop in stop_str:
                        pos = output.rfind(each_stop, rfind_start)
                        if pos != -1:
                            output = output[:pos]
                            stopped = True
                            break
                        else:
                            partially_stopped = is_partial_stop(output, each_stop)
                            if partially_stopped:
                                break
                else:
                    raise ValueError("Invalid stop field type.")

            # Prevent yielding partial stop sequence
            if not partially_stopped:
                yield {
                    "text": output,
                    "usage": {
                        "prompt_tokens": input_echo_len,
                        "completion_tokens": i,
                        "total_tokens": input_echo_len + i,
                    },
                    "finish_reason": None,
                }

        if stopped:
            break

    # Finish stream event, which contains finish reason
    if i == max_new_tokens - 1:
        finish_reason = "length"
    elif stopped:
        finish_reason = "stop"
    else:
        finish_reason = None

    yield {
        "text": output,
        "usage": {
            "prompt_tokens": input_echo_len,
            "completion_tokens": i,
            "total_tokens": input_echo_len + i,
        },
        "finish_reason": finish_reason,
    }

    # Clean
    del past_key_values, out
    gc.collect()
    torch.cuda.empty_cache()


class ChatIO(abc.ABC):
    @abc.abstractmethod
    def prompt_for_input(self, role: str) -> str:
        """Prompt for input from a role."""

    @abc.abstractmethod
    def prompt_for_output(self, role: str):
        """Prompt for output from a role."""

    @abc.abstractmethod
    def stream_output(self, output_stream):
        """Stream output."""


def chat_loop(
    model_path: str,
    device: str,  # 'cuda'
    num_gpus: int,  # 1
    max_gpu_memory: str,  # None
    load_8bit: bool,  # False
    cpu_offloading: bool,  # False
    conv_template: Optional[str],  # None
    temperature: float,  # 默认是0.7, 但此处为了复现改为0
    repetition_penalty: float,  # 1.0
    max_new_tokens: int,  # 512
    chatio: ChatIO,
    gptq_config: GptqConfig,
    revision: str,
<<<<<<< HEAD
    debug: bool,  # False
=======
    judge_sent_end: bool,
    debug: bool,
    history: bool = True,
>>>>>>> 75129769
):
    # Model
    model, tokenizer = load_model(
        model_path,
        device,
        num_gpus,
        max_gpu_memory,
        load_8bit,
        cpu_offloading,
        gptq_config,
        revision,
        debug,
    )
    generate_stream_func = get_generate_stream_function(model, model_path)

    model_type = str(type(model)).lower()
    is_t5 = "t5" in model_type
    is_codet5p = "codet5p" in model_type

    # Hardcode T5's default repetition penalty to be 1.2
    if is_t5 and repetition_penalty == 1.0:
        repetition_penalty = 1.2

<<<<<<< HEAD
=======
    # Set context length
    context_len = get_context_length(model.config)

    # Chat
>>>>>>> 75129769
    def new_chat():
        # Chat, 根据模型权重路径的名称, 获取一个与之匹配的Conversation模板
        if conv_template:
            conv = get_conv_template(conv_template)
        else:
            conv = get_conversation_template(model_path)
        return conv

<<<<<<< HEAD
    conv = new_chat()
    # 由于调试时使用的权重路径名称是llama, 所以匹配到如下的Conversation对象
    # Conversation(
    #     name="one_shot",
    #     system="A chat between a curious human and an artificial intelligence assistant. "
    #     "The assistant gives helpful, detailed, and polite answers to the human's questions.",
    #     roles=("Human", "Assistant"),
    #     messages=(
    #         (
    #             "Human",
    #             "What are the key differences between renewable and non-renewable energy sources?",
    #         ),
    #         (
    #             "Assistant",
    #             "Renewable energy sources are those that can be replenished naturally in a relatively "
    #             "short amount of time, such as solar, wind, hydro, geothermal, and biomass. "
    #             "Non-renewable energy sources, on the other hand, are finite and will eventually be "
    #             "depleted, such as coal, oil, and natural gas. Here are some key differences between "
    #             "renewable and non-renewable energy sources:\n"
    #             "1. Availability: Renewable energy sources are virtually inexhaustible, while non-renewable "
    #             "energy sources are finite and will eventually run out.\n"
    #             "2. Environmental impact: Renewable energy sources have a much lower environmental impact "
    #             "than non-renewable sources, which can lead to air and water pollution, greenhouse gas emissions, "
    #             "and other negative effects.\n"
    #             "3. Cost: Renewable energy sources can be more expensive to initially set up, but they typically "
    #             "have lower operational costs than non-renewable sources.\n"
    #             "4. Reliability: Renewable energy sources are often more reliable and can be used in more remote "
    #             "locations than non-renewable sources.\n"
    #             "5. Flexibility: Renewable energy sources are often more flexible and can be adapted to different "
    #             "situations and needs, while non-renewable sources are more rigid and inflexible.\n"
    #             "6. Sustainability: Renewable energy sources are more sustainable over the long term, while "
    #             "non-renewable sources are not, and their depletion can lead to economic and social instability.",
    #         ),
    #     ),
    #     offset=2,
    #     sep_style=SeparatorStyle.ADD_COLON_SINGLE,
    #     sep="\n### ",
    #     stop_str="###",
    # )
=======
    conv = None
>>>>>>> 75129769

    while True:
        if not history or not conv:
            conv = new_chat()

        try:
            inp = chatio.prompt_for_input(conv.roles[0])  # roles: ("Human", "Assistant")  # 手动输入: 'Who are you'
        except EOFError:
            inp = ""

        if inp == "!!exit" or not inp:
            print("exit...")
            break

        if inp == "!!reset":
            print("resetting...")
            conv = new_chat()
            continue

        conv.append_message(conv.roles[0], inp)
        conv.append_message(conv.roles[1], None)
        prompt = conv.get_prompt()

        if is_codet5p:  # codet5p is a code completion model.
            prompt = inp

        # 首次循环时prompt如下
        "A chat between a curious human and an artificial intelligence assistant. The assistant gives helpful, detailed, and polite answers to the human's questions."
        "### Human: What are the key differences between renewable and non-renewable energy sources?"
        "### Assistant: Renewable energy sources are those that can be replenished naturally in a relatively short amount of time, such as solar, wind, hydro, geothermal, and biomass. Non-renewable energy sources, on the other hand, are finite and will eventually be depleted, such as coal, oil, and natural gas. Here are some key differences between renewable and non-renewable energy sources:"
        "1. Availability: Renewable energy sources are virtually inexhaustible, while non-renewable energy sources are finite and will eventually run out."
        "2. Environmental impact: Renewable energy sources have a much lower environmental impact than non-renewable sources, which can lead to air and water pollution, greenhouse gas emissions, and other negative effects."
        "3. Cost: Renewable energy sources can be more expensive to initially set up, but they typically have lower operational costs than non-renewable sources."
        "4. Reliability: Renewable energy sources are often more reliable and can be used in more remote locations than non-renewable sources."
        "5. Flexibility: Renewable energy sources are often more flexible and can be adapted to different situations and needs, while non-renewable sources are more rigid and inflexible."
        "6. Sustainability: Renewable energy sources are more sustainable over the long term, while non-renewable sources are not, and their depletion can lead to economic and social instability."
        "### Human: Who are you"
        "### Assistant:"
        gen_params = {
            "model": model_path,
            "prompt": prompt,
            "temperature": temperature,
            "repetition_penalty": repetition_penalty,
            "max_new_tokens": max_new_tokens,
            "stop": conv.stop_str,  # stop_str: "###",
            "stop_token_ids": conv.stop_token_ids,  # stop_token_ids: None
            "echo": False,
        }

        chatio.prompt_for_output(conv.roles[1])
        output_stream = generate_stream_func(
            model,
            tokenizer,
            gen_params,
            device,
            context_len=context_len,
            judge_sent_end=judge_sent_end,
        )
        t = time.time()
        outputs = chatio.stream_output(output_stream)
        duration = time.time() - t
        conv.update_last_message(outputs.strip())

        if debug:
            num_tokens = len(tokenizer.encode(outputs))
            msg = {
                "conv_template": conv.name,
                "prompt": prompt,
                "outputs": outputs,
                "speed (token/s)": round(num_tokens / duration, 2),
            }
            print(f"\n{msg}\n")<|MERGE_RESOLUTION|>--- conflicted
+++ resolved
@@ -76,7 +76,6 @@
     stream_interval: int = 2,
     judge_sent_end: bool = False,
 ):
-<<<<<<< HEAD
     '''
     推断的主要过程:
     多轮对话时, 将初始prompt, 过往的多轮提问及回答拼接在一起输入模型, 从输出的概率向量中随机采样一个作为下个输出字符
@@ -95,6 +94,8 @@
     "6. Sustainability: Renewable energy sources are more sustainable over the long term, while non-renewable sources are not, and their depletion can lead to economic and social instability."
     "### Human: Who are you"
     "### Assistant:"
+
+    # Read parameters
     prompt = params["prompt"]
     len_prompt = len(prompt)
     temperature = float(params.get("temperature", 1.0))  # 默认是0.7, 但此处为了复现改为0
@@ -102,24 +103,10 @@
     top_p = float(params.get("top_p", 1.0))  # top_p: 1.0
     top_k = int(params.get("top_k", -1))  # top_k: -1 means disable
     max_new_tokens = int(params.get("max_new_tokens", 256))  # max_new_tokens: 512
+    echo = bool(params.get("echo", True))  # echo: False
     stop_str = params.get("stop", None)  # stop_str: '###'
-    echo = bool(params.get("echo", True))  # echo: False
     stop_token_ids = params.get("stop_token_ids", None) or []  # stop_token_ids: [2]
     stop_token_ids.append(tokenizer.eos_token_id)  # tokenizer.eos_token_id: 2
-=======
-    # Read parameters
-    prompt = params["prompt"]
-    len_prompt = len(prompt)
-    temperature = float(params.get("temperature", 1.0))
-    repetition_penalty = float(params.get("repetition_penalty", 1.0))
-    top_p = float(params.get("top_p", 1.0))
-    top_k = int(params.get("top_k", -1))  # -1 means disable
-    max_new_tokens = int(params.get("max_new_tokens", 256))
-    echo = bool(params.get("echo", True))
-    stop_str = params.get("stop", None)
-    stop_token_ids = params.get("stop_token_ids", None) or []
-    stop_token_ids.append(tokenizer.eos_token_id)
->>>>>>> 75129769
 
     logits_processor = prepare_logits_processor(
         temperature, repetition_penalty, top_p, top_k
@@ -155,13 +142,8 @@
 
     if model.config.is_encoder_decoder:  # model.config.is_encoder_decoder: False
         max_src_len = context_len
-<<<<<<< HEAD
-    else:
+    else:  # truncate
         max_src_len = context_len - max_new_tokens - 8  # max_src_len: 1528  模型能够接受的最长输入序列的长度
-=======
-    else:  # truncate
-        max_src_len = context_len - max_new_tokens - 8
->>>>>>> 75129769
 
     input_ids = input_ids[-max_src_len:]
     input_echo_len = len(input_ids)
@@ -177,14 +159,9 @@
         )
 
     past_key_values = out = None
-<<<<<<< HEAD
+    sent_interrupt = False
     for i in range(max_new_tokens):  # 模型在一次回答中能够输出的最长回答是512个token
-        if i == 0:  # 首次进入
-=======
-    sent_interrupt = False
-    for i in range(max_new_tokens):
         if i == 0:  # prefill
->>>>>>> 75129769
             if model.config.is_encoder_decoder:
                 out = model.decoder(
                     input_ids=start_ids,
@@ -193,17 +170,10 @@
                 )
                 logits = model.lm_head(out[0])
             else:
-<<<<<<< HEAD
                 out = model(torch.as_tensor([input_ids], device=device), use_cache=True)  # input shape: (1, 404)
                 logits = out.logits  # logits shape: (1, 404, 32000), 404是当前prompt的token数量
             past_key_values = out.past_key_values  # ((tensor, tensor)_1, ..., (tensor, tensor)_32)  第一次循环时tensor shape: (1, 32, 404, 128)
-        else:  # 非首次进入
-=======
-                out = model(torch.as_tensor([input_ids], device=device), use_cache=True)
-                logits = out.logits
-            past_key_values = out.past_key_values
-        else:  # decoding
->>>>>>> 75129769
+        else:  # decoding, 非首次进入
             if model.config.is_encoder_decoder:
                 out = model.decoder(
                     input_ids=torch.as_tensor(
@@ -224,14 +194,9 @@
                     use_cache=True,
                     past_key_values=past_key_values if not sent_interrupt else None,
                 )
-<<<<<<< HEAD
+                sent_interrupt = False
                 logits = out.logits  # logits shape: (1, 1, 32000)
             past_key_values = out.past_key_values  # ((tensor, tensor)_1, ..., (tensor, tensor)_32)  第二次循环时tensor shape: (1, 32, 405, 128)
-=======
-                sent_interrupt = False
-                logits = out.logits
-            past_key_values = out.past_key_values
->>>>>>> 75129769
 
         if logits_processor:
             if repetition_penalty > 1.0:  # repetition_penalty: 1.0
@@ -261,14 +226,9 @@
         else:
             stopped = False
 
-<<<<<<< HEAD
+        # Yield the output tokens
         if i % stream_interval == 0 or i == max_new_tokens - 1 or stopped:  # stream_interval: 2
             if echo:  # False
-=======
-        # Yield the output tokens
-        if i % stream_interval == 0 or i == max_new_tokens - 1 or stopped:
-            if echo:
->>>>>>> 75129769
                 tmp_output_ids = output_ids
                 rfind_start = len_prompt
             else:
@@ -381,13 +341,9 @@
     chatio: ChatIO,
     gptq_config: GptqConfig,
     revision: str,
-<<<<<<< HEAD
+    judge_sent_end: bool,
     debug: bool,  # False
-=======
-    judge_sent_end: bool,
-    debug: bool,
     history: bool = True,
->>>>>>> 75129769
 ):
     # Model
     model, tokenizer = load_model(
@@ -411,13 +367,10 @@
     if is_t5 and repetition_penalty == 1.0:
         repetition_penalty = 1.2
 
-<<<<<<< HEAD
-=======
     # Set context length
     context_len = get_context_length(model.config)
 
     # Chat
->>>>>>> 75129769
     def new_chat():
         # Chat, 根据模型权重路径的名称, 获取一个与之匹配的Conversation模板
         if conv_template:
@@ -426,8 +379,7 @@
             conv = get_conversation_template(model_path)
         return conv
 
-<<<<<<< HEAD
-    conv = new_chat()
+    conv = None
     # 由于调试时使用的权重路径名称是llama, 所以匹配到如下的Conversation对象
     # Conversation(
     #     name="one_shot",
@@ -466,9 +418,6 @@
     #     sep="\n### ",
     #     stop_str="###",
     # )
-=======
-    conv = None
->>>>>>> 75129769
 
     while True:
         if not history or not conv:
