"""Inference for FastChat models."""
import abc
import gc
import json
import math
import os
import sys
import time
from typing import Iterable, Optional, Dict
import warnings

import psutil
import torch
from transformers import (
    AutoTokenizer,
    AutoModelForCausalLM,
    LlamaTokenizer,
    LlamaForCausalLM,
    AutoModel,
    AutoModelForSeq2SeqLM,
    T5Tokenizer,
    AutoConfig,
)
from transformers.generation.logits_process import (
    LogitsProcessorList,
    RepetitionPenaltyLogitsProcessor,
    TemperatureLogitsWarper,
    TopKLogitsWarper,
    TopPLogitsWarper,
)

from fastchat.conversation import get_conv_template, SeparatorStyle
from fastchat.model.model_adapter import (
    load_model,
    get_conversation_template,
    get_generate_stream_function,
)
from fastchat.modules.gptq import GptqConfig
from fastchat.modules.awq import AWQConfig
from fastchat.utils import is_partial_stop, is_sentence_complete, get_context_length


def prepare_logits_processor(
    temperature: float, repetition_penalty: float, top_p: float, top_k: int
) -> LogitsProcessorList:
    # temperature: 默认是0.7, 但此处为了复现改为0
    # repetition_penalty: 1.0
    # top_p: 1.0
    # top_k: -1

    processor_list = LogitsProcessorList()

    # TemperatureLogitsWarper doesn't accept 0.0, 1.0 makes it a no-op so we skip two cases.
    # temperature: The value used to module the logits distribution.
    if temperature >= 1e-5 and temperature != 1.0:
        processor_list.append(TemperatureLogitsWarper(temperature))

    # repetition_penalty: The parameter for repetition penalty. 1.0 means no penalty
    if repetition_penalty > 1.0:
        processor_list.append(RepetitionPenaltyLogitsProcessor(repetition_penalty))

    # top_p: If set to < 1, only the most probable tokens with probabilities that add up to top_p or higher are kept for generation.
    if 1e-8 <= top_p < 1.0:
        processor_list.append(TopPLogitsWarper(top_p))

    # top_k: The number of highest probability vocabulary tokens to keep for top-k-filtering.
    if top_k > 0:
        processor_list.append(TopKLogitsWarper(top_k))
    return processor_list


@torch.inference_mode()
def generate_stream(
    model,
    tokenizer,
    params: Dict,
    device: str,
    context_len: int,
    stream_interval: int = 2,
    judge_sent_end: bool = False,
):
    '''
    推断的主要过程:
    多轮对话时, 将初始prompt, 过往的多轮提问及回答拼接在一起输入模型, 从输出的概率向量中随机采样一个作为下个输出字符
    连续不停地生成下个字符, 同时每两步保存一下当前的生成信息, 并判断是否终止. 最后将生成信息返回, 用于在命令行中输出生成信息
    '''

    # prompt:
    "A chat between a curious human and an artificial intelligence assistant. The assistant gives helpful, detailed, and polite answers to the human's questions."
    "### Human: What are the key differences between renewable and non-renewable energy sources?"
    "### Assistant: Renewable energy sources are those that can be replenished naturally in a relatively short amount of time, such as solar, wind, hydro, geothermal, and biomass. Non-renewable energy sources, on the other hand, are finite and will eventually be depleted, such as coal, oil, and natural gas. Here are some key differences between renewable and non-renewable energy sources:"
    "1. Availability: Renewable energy sources are virtually inexhaustible, while non-renewable energy sources are finite and will eventually run out."
    "2. Environmental impact: Renewable energy sources have a much lower environmental impact than non-renewable sources, which can lead to air and water pollution, greenhouse gas emissions, and other negative effects."
    "3. Cost: Renewable energy sources can be more expensive to initially set up, but they typically have lower operational costs than non-renewable sources."
    "4. Reliability: Renewable energy sources are often more reliable and can be used in more remote locations than non-renewable sources."
    "5. Flexibility: Renewable energy sources are often more flexible and can be adapted to different situations and needs, while non-renewable sources are more rigid and inflexible."
    "6. Sustainability: Renewable energy sources are more sustainable over the long term, while non-renewable sources are not, and their depletion can lead to economic and social instability."
    "### Human: Who are you"
    "### Assistant:"

    if hasattr(model, "device"):
        device = model.device

    # Read parameters
    prompt = params["prompt"]
    len_prompt = len(prompt)
    temperature = float(params.get("temperature", 1.0))
    repetition_penalty = float(params.get("repetition_penalty", 1.0))
    top_p = float(params.get("top_p", 1.0))
    top_k = int(params.get("top_k", -1))  # -1 means disable
    max_new_tokens = int(params.get("max_new_tokens", 256))
    echo = bool(params.get("echo", True))
    stop_str = params.get("stop", None)
    # stop_str也部分扮演了停止符的作用
    stop_token_ids = params.get("stop_token_ids", None) or []
    # stop_token_ids: [2]
    # tokenizer.eos_token_id: 2
    # tokenizer.decode(tokenizer.eos_token_id): '</s>'

    # ①
    # curl http://localhost:8002/v1/chat/completions   -H "Content-Type: application/json"   -d '{
    # 	  "model": "OriginOne",
    #     "messages": [{"content":"你了解冰鉴吗？", "role":"user"}]
    # }'
    # params:
    # {
    #             'model': ...,
    #             'prompt': ...,
    #             'temperature': 0.7,
    #             'top_p': 1.0,
    #             'max_new_tokens': 512,
    #             'stream': False,
    #             'stop': '###',
    #             'stop_token_ids': None
    #             'echo': False,
    # }
    # 补充:
    # repetition_penalty: 1.0
    # top_k: -1

    # ②
    # curl http://localhost:8002/v1/chat/completions   -H "Content-Type: application/json"   -d '{
    # 	  "model": "vicuna-7b-v1.3",
    #     "messages": [{"content":"你了解冰鉴吗？", "role":"user"}]
    # }'
    # params:
    # {
    #             'model': ...,
    #             'prompt': ...,
    #             'temperature': 0.7,
    #             'top_p': 1.0,
    #             'max_new_tokens': 512,
    #             'stream': False,
    #             'stop': None,
    #             'stop_token_ids': None
    #             'echo': False,
    # }
    # 补充:
    # repetition_penalty: 1.0
    # top_k: -1

    # ③
    # python3 -m fastchat.serve.cli --model-path /data1/csw_model_weights/OriginOne/ --temperature 0
    # params:
    # {
    #             "model": ...,
    #             "prompt": ...,
    #             "temperature": 0.0,
    #             "repetition_penalty": 1.0,
    #             "max_new_tokens": 512,
    #             "stop": "###",
    #             "stop_token_ids": None,
    #             "echo": False,
    # }
    # 补充:
    # top_p: 1.0
    # top_k: -1

    # ④
    # python3 -m fastchat.serve.cli --model-path /data1/csw_model_weights/vicuna-7b-v1.3/ --temperature 0
    # params:
    # {
    #             "model": ...,
    #             "prompt": ...,
    #             "temperature": 0.0,
    #             "repetition_penalty": 1.0,
    #             "max_new_tokens": 512,
    #             "stop": None,
    #             "stop_token_ids": None,
    #             "echo": False,
    # }
    # 补充:
    # top_p: 1.0
    # top_k: -1

    # 从传入generate_stream的params可见
    # 上面几种调用方式的差别就在温度和"stop"
    # ①附带温度为0的调用结果与③的结果一致
    # ②附带温度为0的调用结果与④的结果一致
    if tokenizer.eos_token_id not in stop_token_ids:
        stop_token_ids.append(tokenizer.eos_token_id)

    logits_processor = prepare_logits_processor(
        temperature, repetition_penalty, top_p, top_k
    )
    input_ids = tokenizer(prompt).input_ids
    # tokenizer会在原始句子开头加个'<s>', token_id为1

    # model.config.is_encoder_decoder: False
    if model.config.is_encoder_decoder:
        max_src_len = context_len
    else:  # truncate
        max_src_len = context_len - max_new_tokens - 1
        # max_src_len: 1535  模型能够接受的最长输入序列的长度

    input_ids = input_ids[-max_src_len:]
    output_ids = list(input_ids)
    input_echo_len = len(input_ids)

    if model.config.is_encoder_decoder:
        encoder_output = model.encoder(
            input_ids=torch.as_tensor([input_ids], device=device)
        )[0]
        start_ids = torch.as_tensor(
            [[model.generation_config.decoder_start_token_id]],
            dtype=torch.int64,
            device=device,
        )

    past_key_values = out = None
    sent_interrupt = False
    finish_reason = None
    for i in range(max_new_tokens):
        # 模型在一次回答中能够输出的最长回答是max_new_tokens个token
        if i == 0:  # prefill
            if model.config.is_encoder_decoder:
                out = model.decoder(
                    input_ids=start_ids,
                    encoder_hidden_states=encoder_output,
                    use_cache=True,
                )
                logits = model.lm_head(out[0])
            else:
                out = model(torch.as_tensor([input_ids], device=device), use_cache=True)
                # input shape: (1, 404)
                logits = out.logits
                # logits shape: (1, 404, 32000), 404是当前prompt的token数量
            past_key_values = out.past_key_values
            # past_key_values: ((tensor, tensor)_1, ..., (tensor, tensor)_32)  第一次循环时tensor shape: (1, 32, 404, 128)
        else:  # decoding
            # 非首次进入
            if model.config.is_encoder_decoder:
                out = model.decoder(
                    input_ids=torch.as_tensor(
                        [[token] if not sent_interrupt else output_ids],
                        device=device,
                    ),
                    encoder_hidden_states=encoder_output,
                    use_cache=True,
                    past_key_values=past_key_values if not sent_interrupt else None,
                )
                sent_interrupt = False

                logits = model.lm_head(out[0])
            else:
                out = model(
                    input_ids=torch.as_tensor(
                        [[token] if not sent_interrupt else output_ids],
                        device=device,
                    ),
                    use_cache=True,
                    past_key_values=past_key_values if not sent_interrupt else None,
                )
                sent_interrupt = False
                logits = out.logits
                # logits shape: (1, 1, 32000)
            past_key_values = out.past_key_values
            # past_key_values： ((tensor, tensor)_1, ..., (tensor, tensor)_32)  第二次循环时tensor shape: (1, 32, 405, 128)

        if logits_processor:
            if repetition_penalty > 1.0:
                # repetition_penalty: 1.0
                tmp_output_ids = torch.as_tensor([output_ids], device=logits.device)
            else:
                tmp_output_ids = None
            last_token_logits = logits_processor(tmp_output_ids, logits[:, -1, :])[0]
            # last_token_logits shape: (32000, )
        else:
            last_token_logits = logits[0, -1, :]

        if device == "mps":
            # Switch to CPU by avoiding some bugs in mps backend.
            last_token_logits = last_token_logits.float().to("cpu")

        if temperature < 1e-5 or top_p < 1e-8:  # greedy
            _, indices = torch.topk(last_token_logits, 2)
            tokens = [int(index) for index in indices.tolist()]
        else:
            probs = torch.softmax(last_token_logits, dim=-1)
            indices = torch.multinomial(probs, num_samples=2)
            tokens = [int(token) for token in indices.tolist()]
        token = tokens[0]
        output_ids.append(token)

        if token in stop_token_ids:
            # stop_token_ids: [2]
            stopped = True
        else:
            stopped = False

        # Yield the output tokens
        if i % stream_interval == 0 or i == max_new_tokens - 1 or stopped:
            # stream_interval: 2
            if echo:
                # echo: False
                tmp_output_ids = output_ids
                rfind_start = len_prompt
            else:
                tmp_output_ids = output_ids[input_echo_len:]
                rfind_start = 0

            output = tokenizer.decode(
                tmp_output_ids,
                skip_special_tokens=True,
                spaces_between_special_tokens=False,
                clean_up_tokenization_spaces=True,
            )
            # TODO: For the issue of incomplete sentences interrupting output, apply a patch and others can also modify it to a more elegant way
            if judge_sent_end and stopped and not is_sentence_complete(output):
                if len(tokens) > 1:
                    token = tokens[1]
                    output_ids[-1] = token
                else:
                    output_ids.pop()
                stopped = False
                sent_interrupt = True

            partially_stopped = False
            if stop_str:
                # 判断当前的输出中是否有'###', 如果有, 则停止输出并去除'###'
                # 如果当前输出的末尾有'#'或者'##', 则这一轮的partially_stopped=True
                if isinstance(stop_str, str):
                    pos = output.rfind(stop_str, rfind_start)
                    # 返回字符串最后一次出现的位置，如果没有匹配项则返回 -1
                    # rfind_start: 0
                    if pos != -1:
                        output = output[:pos]
                        stopped = True
                    else:
                        partially_stopped = is_partial_stop(output, stop_str)
                elif isinstance(stop_str, Iterable):
                    for each_stop in stop_str:
                        pos = output.rfind(each_stop, rfind_start)
                        if pos != -1:
                            output = output[:pos]
                            stopped = True
                            break
                        else:
                            partially_stopped = is_partial_stop(output, each_stop)
                            if partially_stopped:
                                break
                else:
                    raise ValueError("Invalid stop field type.")

            # Prevent yielding partial stop sequence
            if not partially_stopped:
                yield {
                    "text": output,
                    "usage": {
                        "prompt_tokens": input_echo_len,
                        "completion_tokens": i,
                        "total_tokens": input_echo_len + i,
                    },
                    "finish_reason": None,
                }

        if stopped:
            break

    # Finish stream event, which contains finish reason
    else:
        finish_reason = "length"

    if stopped:
        finish_reason = "stop"

    yield {
        "text": output,
        "usage": {
            "prompt_tokens": input_echo_len,
            "completion_tokens": i,
            "total_tokens": input_echo_len + i,
        },
        "finish_reason": finish_reason,
    }

    # Clean
    del past_key_values, out
    gc.collect()
    torch.cuda.empty_cache()
    if device == "xpu":
        torch.xpu.empty_cache()
    if device == "npu":
        torch.npu.empty_cache()


class ChatIO(abc.ABC):
    @abc.abstractmethod
    def prompt_for_input(self, role: str) -> str:
        """Prompt for input from a role."""

    @abc.abstractmethod
    def prompt_for_output(self, role: str):
        """Prompt for output from a role."""

    @abc.abstractmethod
    def stream_output(self, output_stream):
        """Stream output."""

    @abc.abstractmethod
    def print_output(self, text: str):
        """Print output."""


def chat_loop(
    model_path: str,
    # model_path: /data1/csw_model_weights/OriginOne or /data1/csw_model_weights/vicuna-7b-v1.3
    device: str,
    # device: 'cuda'
    num_gpus: int,
    # num_gpus: 1
    max_gpu_memory: str,
<<<<<<< HEAD
    # max_gpu_memory: None
=======
    dtype: Optional[torch.dtype],
>>>>>>> 2855bf97
    load_8bit: bool,
    # load_8bit: False
    cpu_offloading: bool,
    # cpu_offloading: False
    conv_template: Optional[str],
    # conv_template: None
    conv_system_msg: Optional[str],
    # conv_system_msg: None
    temperature: float,
    # temperature: 默认是0.7, 但此处为了复现改为0
    repetition_penalty: float,
    # repetition_penalty: 1.0
    max_new_tokens: int,
    # max_new_tokens: 512
    chatio: ChatIO,
    # chatio: SimpleChatIO
    gptq_config: Optional[GptqConfig] = None,
    awq_config: Optional[AWQConfig] = None,
    revision: str = "main",
    # revision: 'main'
    judge_sent_end: bool = True,
    # judge_sent_end: False
    debug: bool = True,
    # debug: False
    history: bool = True,
    # history: True
):
    # !!在推断时, 不同模型的权重加载/模板指定load_model和生成代码get_generate_stream_function都需要定制

    # Model
    model, tokenizer = load_model(
        model_path,
        device=device,
        num_gpus=num_gpus,
        max_gpu_memory=max_gpu_memory,
        dtype=dtype,
        load_8bit=load_8bit,
        cpu_offloading=cpu_offloading,
        gptq_config=gptq_config,
        awq_config=awq_config,
        revision=revision,
        debug=debug,
    )
    generate_stream_func = get_generate_stream_function(model, model_path)
    # 不同的模型可能需要采用不同的生成代码
    # 只要模型不是chatglm/falcon/codet5p, 那么generate_stream_func就是generate_stream
    # if model_path == /data1/csw_model_weights/OriginOne, generate_stream_func: fastchat.serve.inference.generate_stream
    # if model_path == /data1/csw_model_weights/vicuna-7b-v1.3, generate_stream_func: fastchat.serve.inference.generate_stream

    model_type = str(type(model)).lower()
    is_t5 = "t5" in model_type
    is_codet5p = "codet5p" in model_type

    # Hardcode T5's default repetition penalty to be 1.2
    if is_t5 and repetition_penalty == 1.0:
        repetition_penalty = 1.2

    # Set context length
    context_len = get_context_length(model.config)
    # context_len: 2048

    # Chat
    def new_chat():
        if conv_template:
            conv = get_conv_template(conv_template)
            # 根据conv_template, 获取指定模板
        else:
            conv = get_conversation_template(model_path)
            # 根据model_path路径名称对应的adapter, 匹配其对应的对话模板
        if conv_system_msg is not None:
            conv.set_system_message(conv_system_msg)
        return conv

    def reload_conv(conv):
        """
        Reprints the conversation from the start.
        """
        for message in conv.messages[conv.offset :]:
            chatio.prompt_for_output(message[0])
            chatio.print_output(message[1])

    conv = None

    while True:
        # 如果history=False, 那么每轮对话都是一轮全新、没有历史的对话
        if not history or not conv:
            conv = new_chat()
            # if model_path == /data1/csw_model_weights/OriginOne, conv:
            # Conversation(
            #     name="one_shot",
            #     system="A chat between a curious human and an artificial intelligence assistant. "
            #     "The assistant gives helpful, detailed, and polite answers to the human's questions.",
            #     roles=("Human", "Assistant"),
            #     messages=(
            #         (
            #             "Human",
            #             "Got any creative ideas for a 10 year old’s birthday?",
            #         ),
            #         (
            #             "Assistant",
            #             """Of course! Here are some creative ideas for a 10-year-old's birthday party:
            # 1. Treasure Hunt: Organize a treasure hunt in your backyard or nearby park. Create clues and riddles for the kids to solve, leading them to hidden treasures and surprises.
            # 2. Science Party: Plan a science-themed party where kids can engage in fun and interactive experiments. You can set up different stations with activities like making slime, erupting volcanoes, or creating simple chemical reactions.
            # 3. Outdoor Movie Night: Set up a backyard movie night with a projector and a large screen or white sheet. Create a cozy seating area with blankets and pillows, and serve popcorn and snacks while the kids enjoy a favorite movie under the stars.
            # 4. DIY Crafts Party: Arrange a craft party where kids can unleash their creativity. Provide a variety of craft supplies like beads, paints, and fabrics, and let them create their own unique masterpieces to take home as party favors.
            # 5. Sports Olympics: Host a mini Olympics event with various sports and games. Set up different stations for activities like sack races, relay races, basketball shooting, and obstacle courses. Give out medals or certificates to the participants.
            # 6. Cooking Party: Have a cooking-themed party where the kids can prepare their own mini pizzas, cupcakes, or cookies. Provide toppings, frosting, and decorating supplies, and let them get hands-on in the kitchen.
            # 7. Superhero Training Camp: Create a superhero-themed party where the kids can engage in fun training activities. Set up an obstacle course, have them design their own superhero capes or masks, and organize superhero-themed games and challenges.
            # 8. Outdoor Adventure: Plan an outdoor adventure party at a local park or nature reserve. Arrange activities like hiking, nature scavenger hunts, or a picnic with games. Encourage exploration and appreciation for the outdoors.
            # Remember to tailor the activities to the birthday child's interests and preferences. Have a great celebration!""",
            #         ),
            #     ),
            #     offset=2,
            #     sep_style=SeparatorStyle.ADD_COLON_SINGLE,
            #     sep="\n### ",
            #     stop_str="###",
            #     stop_token_ids=None, (类变量默认值)
            # )

            # if model_path == /data1/csw_model_weights/vicuna-7b-v1.3, conv:
            # Conversation(
            #     name="vicuna_v1.1",
            #     system="A chat between a curious user and an artificial intelligence assistant. "
            #     "The assistant gives helpful, detailed, and polite answers to the user's questions.",
            #     roles=("USER", "ASSISTANT"),
            #     messages=(),
            #     offset=0,
            #     sep_style=SeparatorStyle.ADD_COLON_TWO,
            #     sep=" ",
            #     sep2="</s>",
            #     stop_str=None, (类变量默认值)
            #     stop_token_ids=None, (类变量默认值)
            # )

        try:
            inp = chatio.prompt_for_input(conv.roles[0])
            # 手动输入: 'Who are you'
        except EOFError:
            inp = ""

        if inp == "!!exit" or not inp:
            print("exit...")
            break
        elif inp == "!!reset":
            print("resetting...")
            conv = new_chat()
            continue
        elif inp == "!!remove":
            print("removing last message...")
            if len(conv.messages) > conv.offset:
                # Assistant
                if conv.messages[-1][0] == conv.roles[1]:
                    conv.messages.pop()
                # User
                if conv.messages[-1][0] == conv.roles[0]:
                    conv.messages.pop()
                reload_conv(conv)
            else:
                print("No messages to remove.")
            continue
        elif inp == "!!regen":
            print("regenerating last message...")
            if len(conv.messages) > conv.offset:
                # Assistant
                if conv.messages[-1][0] == conv.roles[1]:
                    conv.messages.pop()
                # User
                if conv.messages[-1][0] == conv.roles[0]:
                    reload_conv(conv)
                    # Set inp to previous message
                    inp = conv.messages.pop()[1]
                else:
                    # Shouldn't happen in normal circumstances
                    print("No user message to regenerate from.")
                    continue
            else:
                print("No messages to regenerate.")
                continue
        elif inp.startswith("!!save"):
            args = inp.split(" ", 1)

            if len(args) != 2:
                print("usage: !!save <filename>")
                continue
            else:
                filename = args[1]

            # Add .json if extension not present
            if not "." in filename:
                filename += ".json"

            print("saving...", filename)
            with open(filename, "w") as outfile:
                json.dump(conv.dict(), outfile)
            continue
        elif inp.startswith("!!load"):
            args = inp.split(" ", 1)

            if len(args) != 2:
                print("usage: !!load <filename>")
                continue
            else:
                filename = args[1]

            # Check if file exists and add .json if needed
            if not os.path.exists(filename):
                if (not filename.endswith(".json")) and os.path.exists(
                    filename + ".json"
                ):
                    filename += ".json"
                else:
                    print("file not found:", filename)
                    continue

            print("loading...", filename)
            with open(filename, "r") as infile:
                new_conv = json.load(infile)

            conv = get_conv_template(new_conv["template_name"])
            conv.set_system_message(new_conv["system_message"])
            conv.messages = new_conv["messages"]
            reload_conv(conv)
            continue

        conv.append_message(conv.roles[0], inp)
        conv.append_message(conv.roles[1], None)
        prompt = conv.get_prompt()
        # if model_path == /data1/csw_model_weights/OriginOne, conv: one_shot
        # Prompt: "A chat between a curious human and an artificial intelligence assistant. The assistant gives helpful, detailed, and polite answers to the human's questions."
        # User: 'Human'
        # Assistant: 'Assistant'
        # Q0: 'Got any creative ideas for a 10 year old’s birthday?'
        # A0: "Of course! Here are some creative ideas for a 10-year-old's birthday party:\n1. Treasure Hunt: Organize a treasure hunt in your backyard or nearby park. Create clues and riddles for the kids to solve, leading them to hidden treasures and surprises.\n2. Science Party: Plan a science-themed party where kids can engage in fun and interactive experiments. You can set up different stations with activities like making slime, erupting volcanoes, or creating simple chemical reactions.\n3. Outdoor Movie Night: Set up a backyard movie night with a projector and a large screen or white sheet. Create a cozy seating area with blankets and pillows, and serve popcorn and snacks while the kids enjoy a favorite movie under the stars.\n4. DIY Crafts Party: Arrange a craft party where kids can unleash their creativity. Provide a variety of craft supplies like beads, paints, and fabrics, and let them create their own unique masterpieces to take home as party favors.\n5. Sports Olympics: Host a mini Olympics event with various sports and games. Set up different stations for activities like sack races, relay races, basketball shooting, and obstacle courses. Give out medals or certificates to the participants.\n6. Cooking Party: Have a cooking-themed party where the kids can prepare their own mini pizzas, cupcakes, or cookies. Provide toppings, frosting, and decorating supplies, and let them get hands-on in the kitchen.\n7. Superhero Training Camp: Create a superhero-themed party where the kids can engage in fun training activities. Set up an obstacle course, have them design their own superhero capes or masks, and organize superhero-themed games and challenges.\n8. Outdoor Adventure: Plan an outdoor adventure party at a local park or nature reserve. Arrange activities like hiking, nature scavenger hunts, or a picnic with games. Encourage exploration and appreciation for the outdoors.\nRemember to tailor the activities to the birthday child's interests and preferences. Have a great celebration!"
        # 第 1 次提问输入模型的文本: '{Prompt}\n### {User}: {Q0}\n### {Assistant}: {A0}\n### {User}: {Q1}\n### {Assistant}:'
        # 第 2 次提问输入模型的文本: '{Prompt}\n### {User}: {Q0}\n### {Assistant}: {A0}\n### {User}: {Q1}\n### {Assistant}: {A1}\n### {User}: {Q2}\n### {Assistant}:'
        # 第 3 次提问输入模型的文本: '{Prompt}\n### {User}: {Q0}\n### {Assistant}: {A0}\n### {User}: {Q1}\n### {Assistant}: {A1}\n### {User}: {Q2}\n### {Assistant}: {A2}\n### {User}: {Q3}\n### {Assistant}:'

        # if model_path == /data1/csw_model_weights/vicuna-7b-v1.3, conv: vicuna_v1.1
        # Prompt: "A chat between a curious user and an artificial intelligence assistant. The assistant gives helpful, detailed, and polite answers to the user's questions."
        # User: 'USER'
        # Assistant: 'ASSISTANT'
        # 第 1 次提问输入模型的文本: '{Prompt} {User}: {Q1} {Assistant}:'
        # 第 2 次提问输入模型的文本: '{Prompt} {User}: {Q1} {Assistant}: {A1}</s>{User}: {Q2} {Assistant}:'
        # 第 3 次提问输入模型的文本: '{Prompt} {User}: {Q1} {Assistant}: {A1}</s>{User}: {Q2} {Assistant}: {A2}</s>{User}: {Q3} {Assistant}:'

        if is_codet5p:  # codet5p is a code completion model.
            prompt = inp

        gen_params = {
            "model": model_path,
            "prompt": prompt,
            "temperature": temperature,
            "repetition_penalty": repetition_penalty,
            # repetition_penalty: 1.0
            "max_new_tokens": max_new_tokens,
            # max_new_tokens: 512
            "stop": conv.stop_str,
            # if conv.name == 'one_shot', conv.stop_str: "###"
            # if conv.name == 'vicuna_v1.1', conv.stop_str: None
            "stop_token_ids": conv.stop_token_ids.copy(),
            # stop_token_ids是Conversation的类变量, 对其append会直接改变类变量
            # if conv.name == 'one_shot', conv.stop_token_ids: None
            # if conv.name == 'vicuna_v1.1', conv.stop_token_ids: None
            "echo": False,
        }
        cp_gen_params = gen_params.copy()
        del cp_gen_params['prompt']
        cp_gen_params['conv'] = conv.name

        try:
            chatio.prompt_for_output(conv.roles[1])
            t = time.time()
            output_stream = generate_stream_func(
                model,
                tokenizer,
                gen_params,
                device,
                context_len=context_len,
                judge_sent_end=judge_sent_end,
            )
            outputs = chatio.stream_output(output_stream)
            duration = time.time() - t
            conv.update_last_message(outputs.strip())

            if debug:
                prompt_tokens = len(tokenizer.encode(prompt))
                num_tokens = len(tokenizer.encode(outputs))
                msg = {
                    "conv_template": conv.name,
                    "prompt": prompt,
                    "outputs": outputs,
                    "speed (token/s)": round(num_tokens / duration, 2),
                    "total_tokens": prompt_tokens+num_tokens,
                    "prompt_tokens": prompt_tokens,
                    "output_tokens": num_tokens,
                }
                print(f"\n{msg}\n{cp_gen_params}\n")

        except KeyboardInterrupt:
            print("stopped generation.")
            # If generation didn't finish
            if conv.messages[-1][1] is None:
                conv.messages.pop()
                # Remove last user message, so there isn't a double up
                if conv.messages[-1][0] == conv.roles[0]:
                    conv.messages.pop()

                reload_conv(conv)<|MERGE_RESOLUTION|>--- conflicted
+++ resolved
@@ -430,11 +430,8 @@
     num_gpus: int,
     # num_gpus: 1
     max_gpu_memory: str,
-<<<<<<< HEAD
     # max_gpu_memory: None
-=======
     dtype: Optional[torch.dtype],
->>>>>>> 2855bf97
     load_8bit: bool,
     # load_8bit: False
     cpu_offloading: bool,
