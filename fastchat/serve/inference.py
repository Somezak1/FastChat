--- conflicted
+++ resolved
@@ -427,11 +427,8 @@
     cpu_offloading: bool,
     # cpu_offloading: False
     conv_template: Optional[str],
-<<<<<<< HEAD
     # conv_template: None
-=======
     conv_system_msg: Optional[str],
->>>>>>> b0462aa6
     temperature: float,
     # temperature: 默认是0.7, 但此处为了复现改为0
     repetition_penalty: float,
@@ -439,22 +436,15 @@
     max_new_tokens: int,
     # max_new_tokens: 512
     chatio: ChatIO,
-<<<<<<< HEAD
     # chatio: SimpleChatIO
-    gptq_config: GptqConfig,
-    revision: str,
-    # revision: 'main'
-    judge_sent_end: bool,
-    # judge_sent_end: False
-    debug: bool,
-    # debug: False
-=======
     gptq_config: Optional[GptqConfig] = None,
     awq_config: Optional[AWQConfig] = None,
     revision: str = "main",
+    # revision: 'main'
     judge_sent_end: bool = True,
+    # judge_sent_end: False
     debug: bool = True,
->>>>>>> b0462aa6
+    # debug: False
     history: bool = True,
     # history: True
 ):
@@ -495,12 +485,9 @@
             # 根据conv_template, 获取指定模板
         else:
             conv = get_conversation_template(model_path)
-<<<<<<< HEAD
             # 根据model_path路径名称对应的adapter, 匹配其对应的对话模板
-=======
         if conv_system_msg is not None:
             conv.set_system_message(conv_system_msg)
->>>>>>> b0462aa6
         return conv
 
     conv = None
