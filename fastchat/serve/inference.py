--- conflicted
+++ resolved
@@ -162,12 +162,8 @@
     if model.config.is_encoder_decoder:
         max_src_len = context_len
     else:  # truncate
-<<<<<<< HEAD
-        max_src_len = context_len - max_new_tokens - 8
-        # max_src_len: 1528  模型能够接受的最长输入序列的长度
-=======
         max_src_len = context_len - max_new_tokens - 1
->>>>>>> ded8ccdf
+        # max_src_len: 1535  模型能够接受的最长输入序列的长度
 
     input_ids = input_ids[-max_src_len:]
     output_ids = list(input_ids)
