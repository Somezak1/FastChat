--- conflicted
+++ resolved
@@ -189,12 +189,9 @@
     # debug: False
 ):
     """Load a model from Hugging Face."""
-<<<<<<< HEAD
     # cpu_offloading、load_8bit、gptq只能选择一个
-=======
+
     import accelerate
->>>>>>> e67b21dc
-
     # get model adapter
     adapter = get_model_adapter(model_path)
     # if model_path == /data1/csw_model_weights/OriginOne, adapter: fastchat.model.model_adapter.BaseModelAdapter
