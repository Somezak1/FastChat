--- conflicted
+++ resolved
@@ -149,17 +149,12 @@
 
 def load_model(
     model_path: str,
-<<<<<<< HEAD
     # 此函数的注释仅限python -m fastchat.serve.cli --model-path .... 使用
     # model_path: /data1/csw_model_weights/OriginOne or /data1/csw_model_weights/vicuna-7b-v1.3
-    device: str,
+    device: str = "cuda",
     # device: 'cuda'
-    num_gpus: int,
+    num_gpus: int = 1,
     # num_gpus: 1
-=======
-    device: str = "cuda",
-    num_gpus: int = 1,
->>>>>>> b0462aa6
     max_gpu_memory: Optional[str] = None,
     # max_gpu_memory: None
     load_8bit: bool = False,
@@ -174,11 +169,8 @@
     # debug: False
 ):
     """Load a model from Hugging Face."""
-<<<<<<< HEAD
     # cpu_offloading、load_8bit、gptq只能选择一个
 
-=======
->>>>>>> b0462aa6
     # get model adapter
     adapter = get_model_adapter(model_path)
     # if model_path == /data1/csw_model_weights/OriginOne, adapter: fastchat.model.model_adapter.BaseModelAdapter
