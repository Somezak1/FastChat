"""Model adapter registration."""

import math
import os
import re
import sys
from typing import Dict, List, Optional
import warnings

if sys.version_info >= (3, 9):
    from functools import cache
else:
    from functools import lru_cache as cache

import accelerate
import psutil
import torch
from transformers import (
    AutoConfig,
    AutoModel,
    AutoModelForCausalLM,
    AutoModelForSeq2SeqLM,
    AutoTokenizer,
    LlamaTokenizer,
    LlamaForCausalLM,
    T5Tokenizer,
)

from fastchat.constants import CPU_ISA
from fastchat.modules.gptq import GptqConfig, load_gptq_quantized
from fastchat.modules.awq import AWQConfig, load_awq_quantized
from fastchat.conversation import Conversation, get_conv_template
from fastchat.model.compression import load_compress_model
from fastchat.model.llama_condense_monkey_patch import replace_llama_with_condense
from fastchat.model.model_chatglm import generate_stream_chatglm
from fastchat.model.model_codet5p import generate_stream_codet5p
from fastchat.model.model_falcon import generate_stream_falcon
from fastchat.model.monkey_patch_non_inplace import (
    replace_llama_attn_with_non_inplace_operations,
)
from fastchat.utils import get_gpu_memory

# Check an environment variable to check if we should be sharing Peft model
# weights.  When false we treat all Peft models as separate.
peft_share_base_weights = (
    os.environ.get("PEFT_SHARE_BASE_WEIGHTS", "false").lower() == "true"
)


class BaseModelAdapter:
    """The base and the default model adapter."""

    use_fast_tokenizer = True

    def match(self, model_path: str):
        return True

    def load_model(self, model_path: str, from_pretrained_kwargs: dict):
        revision = from_pretrained_kwargs.get("revision", "main")
        try:
            tokenizer = AutoTokenizer.from_pretrained(
                model_path,
                use_fast=self.use_fast_tokenizer,
                revision=revision,
                trust_remote_code=True,
            )
        except TypeError:
            tokenizer = AutoTokenizer.from_pretrained(
                model_path, use_fast=False, revision=revision, trust_remote_code=True
            )
        try:
            model = AutoModelForCausalLM.from_pretrained(
                model_path, low_cpu_mem_usage=True, **from_pretrained_kwargs
            )
        except NameError:
            model = AutoModel.from_pretrained(
                model_path, low_cpu_mem_usage=True, **from_pretrained_kwargs
            )
        return model, tokenizer

    def load_compress_model(self, model_path, device, torch_dtype, revision="main"):
        return load_compress_model(
            model_path,
            device,
            torch_dtype,
            use_fast=self.use_fast_tokenizer,
            revision=revision,
        )

    def get_default_conv_template(self, model_path: str) -> Conversation:
        return get_conv_template("one_shot")


# A global registry for all model adapters
# TODO (lmzheng): make it a priority queue.
model_adapters: List[BaseModelAdapter] = []


def register_model_adapter(cls):
    """Register a model adapter."""
    model_adapters.append(cls())


@cache
def get_model_adapter(model_path: str) -> BaseModelAdapter:
    """Get a model adapter for a model_path."""
    model_path_basename = os.path.basename(os.path.normpath(model_path))

    # Try the basename of model_path at first
    for adapter in model_adapters:
        if adapter.match(model_path_basename) and type(adapter) != BaseModelAdapter:
            return adapter

    # Then try the full path
    for adapter in model_adapters:
        if adapter.match(model_path):
            return adapter

    raise ValueError(f"No valid model adapter for {model_path}")


def raise_warning_for_incompatible_cpu_offloading_configuration(
    device: str, load_8bit: bool, cpu_offloading: bool
):
    # cpu offload, 只能在linux系统的gpu上借助load_8bit才能使用
    if cpu_offloading:
        if not load_8bit:
            warnings.warn(
                "The cpu-offloading feature can only be used while also using 8-bit-quantization.\n"
                "Use '--load-8bit' to enable 8-bit-quantization\n"
                "Continuing without cpu-offloading enabled\n"
            )
            return False
        if not "linux" in sys.platform:
            warnings.warn(
                "CPU-offloading is only supported on linux-systems due to the limited compatability with the bitsandbytes-package\n"
                "Continuing without cpu-offloading enabled\n"
            )
            return False
        if device != "cuda":
            warnings.warn(
                "CPU-offloading is only enabled when using CUDA-devices\n"
                "Continuing without cpu-offloading enabled\n"
            )
            return False
    return cpu_offloading


def load_model(
    model_path: str,
    # 此函数的注释仅限python -m fastchat.serve.cli --model-path .... 使用
    # model_path: /data1/csw_model_weights/OriginOne or /data1/csw_model_weights/vicuna-7b-v1.3
    device: str = "cuda",
    # device: 'cuda'
    num_gpus: int = 1,
    # num_gpus: 1
    max_gpu_memory: Optional[str] = None,
<<<<<<< HEAD
    # max_gpu_memory: None
=======
    dtype: Optional[torch.dtype] = None,
>>>>>>> 2855bf97
    load_8bit: bool = False,
    # load_8bit: False
    cpu_offloading: bool = False,
    # cpu_offloading: False
    gptq_config: Optional[GptqConfig] = None,
    awq_config: Optional[AWQConfig] = None,
    revision: str = "main",
    # revision: 'main'
    debug: bool = False,
    # debug: False
):
    """Load a model from Hugging Face."""
    # cpu_offloading、load_8bit、gptq只能选择一个

    # get model adapter
    adapter = get_model_adapter(model_path)
    # if model_path == /data1/csw_model_weights/OriginOne, adapter: fastchat.model.model_adapter.BaseModelAdapter
    # if model_path == /data1/csw_model_weights/vicuna-7b-v1.3, adapter: fastchat.model.model_adapter.VicunaAdapter

    # Handle device mapping
    # cpu offload, 只能在linux系统的gpu上借助load_8bit才能使用
    cpu_offloading = raise_warning_for_incompatible_cpu_offloading_configuration(
        device, load_8bit, cpu_offloading
    )
    if device == "cpu":
        kwargs = {"torch_dtype": torch.float32}
        if CPU_ISA in ["avx512_bf16", "amx"]:
            try:
                import intel_extension_for_pytorch as ipex

                kwargs = {"torch_dtype": torch.bfloat16}
            except ImportError:
                warnings.warn(
                    "Intel Extension for PyTorch is not installed, it can be installed to accelerate cpu inference"
                )
    elif device == "cuda":
        kwargs = {"torch_dtype": torch.float16}
        if num_gpus != 1:
            kwargs["device_map"] = "auto"
            if max_gpu_memory is None:
                kwargs[
                    "device_map"
                ] = "sequential"  # This is important for not the same VRAM sizes
                available_gpu_memory = get_gpu_memory(num_gpus)
                kwargs["max_memory"] = {
                    i: str(int(available_gpu_memory[i] * 0.85)) + "GiB"
                    for i in range(num_gpus)
                }
            else:
                kwargs["max_memory"] = {i: max_gpu_memory for i in range(num_gpus)}
    elif device == "mps":
        kwargs = {"torch_dtype": torch.float16}
        # Avoid bugs in mps backend by not using in-place operations.
        replace_llama_attn_with_non_inplace_operations()
    elif device == "xpu":
        kwargs = {"torch_dtype": torch.bfloat16}
        # Try to load ipex, while it looks unused, it links into torch for xpu support
        try:
            import intel_extension_for_pytorch as ipex
        except ImportError:
            warnings.warn(
                "Intel Extension for PyTorch is not installed, but is required for xpu inference."
            )
    elif device == "npu":
        kwargs = {"torch_dtype": torch.float16}
        # Try to load ipex, while it looks unused, it links into torch for xpu support
        try:
            import torch_npu
        except ImportError:
            warnings.warn("Ascend Extension for PyTorch is not installed.")
    else:
        raise ValueError(f"Invalid device: {device}")

    if cpu_offloading:
        # raises an error on incompatible platforms
        from transformers import BitsAndBytesConfig

        if "max_memory" in kwargs:
            kwargs["max_memory"]["cpu"] = (
                str(math.floor(psutil.virtual_memory().available / 2**20)) + "Mib"
            )
        kwargs["quantization_config"] = BitsAndBytesConfig(
            load_in_8bit_fp32_cpu_offload=cpu_offloading
        )
        kwargs["load_in_8bit"] = load_8bit
    elif load_8bit:
        if num_gpus != 1:
            warnings.warn(
                "8-bit quantization is not supported for multi-gpu inference."
            )
        else:
            model, tokenizer = adapter.load_compress_model(
                model_path=model_path,
                device=device,
                torch_dtype=kwargs["torch_dtype"],
                revision=revision,
            )
            if debug:
                print(model)
            return model, tokenizer
    elif awq_config and awq_config.wbits < 16:
        assert (
            awq_config.wbits == 4
        ), "Currently we only support 4-bit inference for AWQ."
        model, tokenizer = load_awq_quantized(model_path, awq_config, device)
        if num_gpus != 1:
            device_map = accelerate.infer_auto_device_map(
                model,
                max_memory=kwargs["max_memory"],
                no_split_module_classes=[
                    "OPTDecoderLayer",
                    "LlamaDecoderLayer",
                    "BloomBlock",
                    "MPTBlock",
                    "DecoderLayer",
                ],
            )
            model = accelerate.dispatch_model(
                model, device_map=device_map, offload_buffers=True
            )
        else:
            model.to(device)
        return model, tokenizer
    elif gptq_config and gptq_config.wbits < 16:
        model, tokenizer = load_gptq_quantized(model_path, gptq_config)
        if num_gpus != 1:
            device_map = accelerate.infer_auto_device_map(
                model,
                max_memory=kwargs["max_memory"],
                no_split_module_classes=["LlamaDecoderLayer"],
            )
            model = accelerate.dispatch_model(
                model, device_map=device_map, offload_buffers=True
            )
        else:
            model.to(device)
        return model, tokenizer
    kwargs["revision"] = revision

    if dtype is not None:  # Overwrite dtype if it is provided in the arguments.
        kwargs["torch_dtype"] = dtype

    # Load model
    model, tokenizer = adapter.load_model(model_path, kwargs)

    if (
        device == "cpu"
        and kwargs["torch_dtype"] is torch.bfloat16
        and CPU_ISA is not None
    ):
        model = ipex.optimize(model, dtype=kwargs["torch_dtype"])

    if (device == "cuda" and num_gpus == 1 and not cpu_offloading) or device in (
        "mps",
        "xpu",
        "npu",
    ):
        model.to(device)

    if device == "xpu":
        model = torch.xpu.optimize(model, dtype=kwargs["torch_dtype"], inplace=True)

    if debug:
        print(model)

    return model, tokenizer


def get_conversation_template(model_path: str) -> Conversation:
    # BaseAdapter
    """Get the default conversation template."""
    adapter = get_model_adapter(model_path)
    return adapter.get_default_conv_template(model_path)


def get_generate_stream_function(model: torch.nn.Module, model_path: str):
    """Get the generate_stream function for inference."""
    from fastchat.serve.inference import generate_stream

    model_type = str(type(model)).lower()
    is_chatglm = "chatglm" in model_type
    is_falcon = "rwforcausallm" in model_type
    is_codet5p = "codet5p" in model_type
    is_peft = "peft" in model_type

    if is_chatglm:
        return generate_stream_chatglm
    elif is_falcon:
        return generate_stream_falcon
    elif is_codet5p:
        return generate_stream_codet5p
    elif peft_share_base_weights and is_peft:
        # Return a curried stream function that loads the right adapter
        # according to the model_name available in this context.  This ensures
        # the right weights are available.
        @torch.inference_mode()
        def generate_stream_peft(
            model,
            tokenizer,
            params: Dict,
            device: str,
            context_len: int,
            stream_interval: int = 2,
            judge_sent_end: bool = False,
        ):
            model.set_adapter(model_path)
            for x in generate_stream(
                model,
                tokenizer,
                params,
                device,
                context_len,
                stream_interval,
                judge_sent_end,
            ):
                yield x

        return generate_stream_peft
    else:
        return generate_stream


def add_model_args(parser):
    parser.add_argument(
        "--model-path",
        type=str,
        default="lmsys/vicuna-7b-v1.3",
        help="The path to the weights. This can be a local folder or a Hugging Face repo ID.",
    )
    parser.add_argument(
        "--revision",
        type=str,
        default="main",
        help="Hugging Face Hub model revision identifier",
    )
    parser.add_argument(
        "--device",
        type=str,
        choices=["cpu", "cuda", "mps", "xpu", "npu"],
        default="cuda",
        help="The device type",
    )
    parser.add_argument(
        "--gpus",
        type=str,
        default=None,
        help="A single GPU like 1 or multiple GPUs like 0,2",
    )
    parser.add_argument("--num-gpus", type=int, default=1)
    parser.add_argument(
        "--max-gpu-memory",
        type=str,
        help="The maximum memory per GPU for storing model weights. Use a string like '13Gib'",
    )
    parser.add_argument(
        "--dtype",
        type=str,
        choices=["float32", "float16", "bfloat16"],
        help="Override the default dtype. If not set, it will use float16 on GPU and float32 on CPU.",
        default=None,
    )
    parser.add_argument(
        "--load-8bit", action="store_true", help="Use 8-bit quantization"
    )
    parser.add_argument(
        "--cpu-offloading",
        action="store_true",
        help="Only when using 8-bit quantization: Offload excess weights to the CPU that don't fit on the GPU",
    )
    parser.add_argument(
        "--gptq-ckpt",
        type=str,
        default=None,
        help="Used for GPTQ. The path to the local GPTQ checkpoint.",
    )
    parser.add_argument(
        "--gptq-wbits",
        type=int,
        default=16,
        choices=[2, 3, 4, 8, 16],
        help="Used for GPTQ. #bits to use for quantization",
    )
    parser.add_argument(
        "--gptq-groupsize",
        type=int,
        default=-1,
        help="Used for GPTQ. Groupsize to use for quantization; default uses full row.",
    )
    parser.add_argument(
        "--gptq-act-order",
        action="store_true",
        help="Used for GPTQ. Whether to apply the activation order GPTQ heuristic",
    )
    parser.add_argument(
        "--awq-ckpt",
        type=str,
        default=None,
        help="Used for AWQ. Load quantized model. The path to the local AWQ checkpoint.",
    )
    parser.add_argument(
        "--awq-wbits",
        type=int,
        default=16,
        choices=[4, 16],
        help="Used for AWQ. #bits to use for AWQ quantization",
    )
    parser.add_argument(
        "--awq-groupsize",
        type=int,
        default=-1,
        help="Used for AWQ. Groupsize to use for AWQ quantization; default uses full row.",
    )


def remove_parent_directory_name(model_path):
    """Remove parent directory name."""
    if model_path[-1] == "/":
        model_path = model_path[:-1]
    return model_path.split("/")[-1]


peft_model_cache = {}


class PeftModelAdapter:
    """Loads any "peft" model and it's base model."""

    def match(self, model_path: str):
        """Accepts any model path with "peft" in the name"""
        if os.path.exists(os.path.join(model_path, "adapter_config.json")):
            return True
        return "peft" in model_path.lower()

    def load_model(self, model_path: str, from_pretrained_kwargs: dict):
        """Loads the base model then the (peft) adapter weights"""
        from peft import PeftConfig, PeftModel

        config = PeftConfig.from_pretrained(model_path)
        base_model_path = config.base_model_name_or_path
        if "peft" in base_model_path:
            raise ValueError(
                f"PeftModelAdapter cannot load a base model with 'peft' in the name: {config.base_model_name_or_path}"
            )

        # Basic proof of concept for loading peft adapters that share the base
        # weights.  This is pretty messy because Peft re-writes the underlying
        # base model and internally stores a map of adapter layers.
        # So, to make this work we:
        #  1. Cache the first peft model loaded for a given base models.
        #  2. Call `load_model` for any follow on Peft models.
        #  3. Make sure we load the adapters by the model_path.  Why? This is
        #  what's accessible during inference time.
        #  4. In get_generate_stream_function, make sure we load the right
        #  adapter before doing inference.  This *should* be safe when calls
        #  are blocked the same semaphore.
        if peft_share_base_weights:
            if base_model_path in peft_model_cache:
                model, tokenizer = peft_model_cache[base_model_path]
                # Super important: make sure we use model_path as the
                # `adapter_name`.
                model.load_adapter(model_path, adapter_name=model_path)
            else:
                base_adapter = get_model_adapter(base_model_path)
                base_model, tokenizer = base_adapter.load_model(
                    base_model_path, from_pretrained_kwargs
                )
                # Super important: make sure we use model_path as the
                # `adapter_name`.
                model = PeftModel.from_pretrained(
                    base_model, model_path, adapter_name=model_path
                )
                peft_model_cache[base_model_path] = (model, tokenizer)
            return model, tokenizer

        # In the normal case, load up the base model weights again.
        base_adapter = get_model_adapter(base_model_path)
        base_model, tokenizer = base_adapter.load_model(
            base_model_path, from_pretrained_kwargs
        )
        model = PeftModel.from_pretrained(base_model, model_path)
        return model, tokenizer

    def get_default_conv_template(self, model_path: str) -> Conversation:
        """Uses the conv template of the base model"""
        from peft import PeftConfig, PeftModel

        config = PeftConfig.from_pretrained(model_path)
        if "peft" in config.base_model_name_or_path:
            raise ValueError(
                f"PeftModelAdapter cannot load a base model with 'peft' in the name: {config.base_model_name_or_path}"
            )
        base_model_path = config.base_model_name_or_path
        base_adapter = get_model_adapter(base_model_path)
        return base_adapter.get_default_conv_template(config.base_model_name_or_path)


class VicunaAdapter(BaseModelAdapter):
    "Model adapater for Vicuna models (e.g., lmsys/vicuna-7b-v1.3)" ""

    use_fast_tokenizer = False

    def match(self, model_path: str):
        return "vicuna" in model_path.lower()

    def load_model(self, model_path: str, from_pretrained_kwargs: dict):
        revision = from_pretrained_kwargs.get("revision", "main")
        tokenizer = AutoTokenizer.from_pretrained(
            model_path, use_fast=self.use_fast_tokenizer, revision=revision
        )
        model = AutoModelForCausalLM.from_pretrained(
            model_path,
            low_cpu_mem_usage=True,
            **from_pretrained_kwargs,
        )
        self.raise_warning_for_old_weights(model)
        return model, tokenizer

    def get_default_conv_template(self, model_path: str) -> Conversation:
        if "v0" in remove_parent_directory_name(model_path):
            return get_conv_template("one_shot")
        return get_conv_template("vicuna_v1.1")

    def raise_warning_for_old_weights(self, model):
        if isinstance(model, LlamaForCausalLM) and model.model.vocab_size > 32000:
            warnings.warn(
                "\nYou are probably using the old Vicuna-v0 model, "
                "which will generate unexpected results with the "
                "current fastchat.\nYou can try one of the following methods:\n"
                "1. Upgrade your weights to the new Vicuna-v1.3: https://github.com/lm-sys/FastChat#vicuna-weights.\n"
                "2. Use the old conversation template by `python3 -m fastchat.serve.cli --model-path /path/to/vicuna-v0 --conv-template one_shot`\n"
                "3. Downgrade fschat to fschat==0.1.10 (Not recommonded).\n"
            )


class AiroborosAdapter(BaseModelAdapter):
    """The model adapter for jondurbin/airoboros-*"""

    def match(self, model_path: str):
        if re.search(r"airoboros|spicyboros", model_path, re.I):
            return True
        return False

    def get_default_conv_template(self, model_path: str) -> Conversation:
        if "spicyboros" in model_path or re.search(r"-(2\.[2-9]+)", model_path):
            return get_conv_template("airoboros_v2")
        return get_conv_template("airoboros_v1")

    def load_model(self, model_path: str, from_pretrained_kwargs: dict):
        if "mpt" not in model_path.lower():
            return super().load_model(model_path, from_pretrained_kwargs)
        model = AutoModelForCausalLM.from_pretrained(
            model_path,
            low_cpu_mem_usage=True,
            trust_remote_code=True,
            max_seq_len=8192,
            **from_pretrained_kwargs,
        )
        tokenizer = AutoTokenizer.from_pretrained(
            model_path, trust_remote_code=True, use_fast=True
        )
        return model, tokenizer


class LongChatAdapter(BaseModelAdapter):
    "Model adapater for LongChat models (e.g., lmsys/longchat-7b-16k)."

    use_fast_tokenizer = False

    def match(self, model_path: str):
        return "longchat" in model_path.lower()

    def load_model(self, model_path: str, from_pretrained_kwargs: dict):
        revision = from_pretrained_kwargs.get("revision", "main")

        # Apply monkey patch, TODO(Dacheng): Add flash attention support
        config = AutoConfig.from_pretrained(model_path, revision=revision)
        replace_llama_with_condense(config.rope_scaling["factor"])

        tokenizer = AutoTokenizer.from_pretrained(
            model_path, use_fast=self.use_fast_tokenizer, revision=revision
        )
        model = AutoModelForCausalLM.from_pretrained(
            model_path,
            low_cpu_mem_usage=True,
            **from_pretrained_kwargs,
        )
        return model, tokenizer

    def get_default_conv_template(self, model_path: str) -> Conversation:
        return get_conv_template("vicuna_v1.1")


class GoogleT5Adapter(BaseModelAdapter):
    """The model adapter for google/Flan based models, such as Salesforce/codet5p-6b, lmsys/fastchat-t5-3b-v1.0, flan-t5-*, flan-ul2"""

    def match(self, model_path: str):
        return any(
            model_str in model_path.lower()
            for model_str in ["flan-", "fastchat-t5", "codet5p"]
        )

    def load_model(self, model_path: str, from_pretrained_kwargs: dict):
        revision = from_pretrained_kwargs.get("revision", "main")
        tokenizer = T5Tokenizer.from_pretrained(model_path, revision=revision)
        model = AutoModelForSeq2SeqLM.from_pretrained(
            model_path,
            low_cpu_mem_usage=True,
            trust_remote_code=True,
            **from_pretrained_kwargs,
        )
        return model, tokenizer


class KoalaAdapter(BaseModelAdapter):
    """The model adapter for Koala"""

    use_fast_tokenizer = False

    def match(self, model_path: str):
        return "koala" in model_path.lower()

    def get_default_conv_template(self, model_path: str) -> Conversation:
        return get_conv_template("koala_v1")


class AlpacaAdapter(BaseModelAdapter):
    """The model adapter for Alpaca"""

    use_fast_tokenizer = False

    def match(self, model_path: str):
        return "alpaca" in model_path.lower()

    def get_default_conv_template(self, model_path: str) -> Conversation:
        return get_conv_template("alpaca")


class ChatGLMAdapter(BaseModelAdapter):
    """The model adapter for THUDM/chatglm-6b, THUDM/chatglm2-6b"""

    def match(self, model_path: str):
        return "chatglm" in model_path.lower()

    def load_model(self, model_path: str, from_pretrained_kwargs: dict):
        revision = from_pretrained_kwargs.get("revision", "main")
        tokenizer = AutoTokenizer.from_pretrained(
            model_path, trust_remote_code=True, revision=revision
        )
        model = AutoModel.from_pretrained(
            model_path, trust_remote_code=True, **from_pretrained_kwargs
        )
        return model, tokenizer

    def get_default_conv_template(self, model_path: str) -> Conversation:
        model_path = model_path.lower()
        if "chatglm2" in model_path.lower():
            return get_conv_template("chatglm2")
        return get_conv_template("chatglm")


class DollyV2Adapter(BaseModelAdapter):
    """The model adapter for databricks/dolly-v2-12b"""

    def match(self, model_path: str):
        return "dolly-v2" in model_path.lower()

    def load_model(self, model_path: str, from_pretrained_kwargs: dict):
        revision = from_pretrained_kwargs.get("revision", "main")
        tokenizer = AutoTokenizer.from_pretrained(model_path, revision=revision)
        model = AutoModelForCausalLM.from_pretrained(
            model_path,
            low_cpu_mem_usage=True,
            **from_pretrained_kwargs,
        )
        # 50277 means "### End"
        tokenizer.eos_token_id = 50277
        model.config.eos_token_id = tokenizer.eos_token_id
        model.config.pad_token_id = tokenizer.pad_token_id
        return model, tokenizer

    def get_default_conv_template(self, model_path: str) -> Conversation:
        return get_conv_template("dolly_v2")


class OasstPythiaAdapter(BaseModelAdapter):
    """The model adapter for OpenAssistant/oasst-sft-4-pythia-12b-epoch-3.5"""

    def match(self, model_path: str):
        model_path = model_path.lower()
        return "oasst" in model_path and "pythia" in model_path

    def get_default_conv_template(self, model_path: str) -> Conversation:
        return get_conv_template("oasst_pythia")

    def load_model(self, model_path: str, from_pretrained_kwargs: dict):
        model, tokenizer = super().load_model(model_path, from_pretrained_kwargs)
        model.config.eos_token_id = tokenizer.eos_token_id
        model.config.pad_token_id = tokenizer.pad_token_id
        return model, tokenizer


class OasstLLaMAAdapter(BaseModelAdapter):
    """The model adapter for OpenAssistant/oasst-sft-7-llama-30b"""

    use_fast_tokenizer = False

    def match(self, model_path: str):
        model_path = model_path.lower()
        if "openassistant-sft-7-llama-30b-hf" in model_path:
            return True
        return "oasst" in model_path and "pythia" not in model_path

    def get_default_conv_template(self, model_path: str) -> Conversation:
        return get_conv_template("oasst_llama")


class PythiaAdapter(BaseModelAdapter):
    """The model adapter for any EleutherAI/pythia model"""

    def match(self, model_path: str):
        return "pythia" in model_path.lower()

    def load_model(self, model_path: str, from_pretrained_kwargs: dict):
        model, tokenizer = super().load_model(model_path, from_pretrained_kwargs)
        model.config.eos_token_id = tokenizer.eos_token_id
        model.config.pad_token_id = tokenizer.pad_token_id
        return model, tokenizer


class StableLMAdapter(BaseModelAdapter):
    """The model adapter for StabilityAI/stablelm-tuned-alpha-7b"""

    def match(self, model_path: str):
        return "stablelm" in model_path.lower()

    def get_default_conv_template(self, model_path: str) -> Conversation:
        return get_conv_template("stablelm")


class MPTAdapter(BaseModelAdapter):
    """The model adapter for MPT series (mosaicml/mpt-7b-chat, mosaicml/mpt-30b-chat)"""

    def match(self, model_path: str):
        model_path = model_path.lower()
        return "mpt" in model_path and not "airoboros" in model_path

    def load_model(self, model_path: str, from_pretrained_kwargs: dict):
        revision = from_pretrained_kwargs.get("revision", "main")
        model = AutoModelForCausalLM.from_pretrained(
            model_path,
            low_cpu_mem_usage=True,
            trust_remote_code=True,
            max_seq_len=8192,
            **from_pretrained_kwargs,
        )
        tokenizer = AutoTokenizer.from_pretrained(
            model_path, trust_remote_code=True, revision=revision
        )
        model.config.eos_token_id = tokenizer.eos_token_id
        model.config.pad_token_id = tokenizer.pad_token_id
        return model, tokenizer

    def get_default_conv_template(self, model_path: str) -> Conversation:
        model_path = model_path.lower()
        if "mpt-7b-chat" in model_path:
            return get_conv_template("mpt-7b-chat")
        elif "mpt-30b-chat" in model_path:
            return get_conv_template("mpt-30b-chat")
        elif "mpt-30b-instruct" in model_path:
            return get_conv_template("mpt-30b-instruct")
        else:
            print(
                "Warning: Loading base MPT model with `zero_shot` conversation configuration.  "
                "If this is not desired, inspect model configurations and names."
            )
            return get_conv_template("zero_shot")


class BaizeAdapter(BaseModelAdapter):
    """The model adapter for project-baize/baize-v2-7b"""

    use_fast_tokenizer = False

    def match(self, model_path: str):
        return "baize" in model_path.lower()

    def get_default_conv_template(self, model_path: str) -> Conversation:
        return get_conv_template("baize")


class RwkvAdapter(BaseModelAdapter):
    """The model adapter for BlinkDL/RWKV-4-Raven"""

    def match(self, model_path: str):
        return "rwkv-4" in model_path.lower()

    def load_model(self, model_path: str, from_pretrained_kwargs: dict):
        from fastchat.model.rwkv_model import RwkvModel

        model = RwkvModel(model_path)
        revision = from_pretrained_kwargs.get("revision", "main")
        tokenizer = AutoTokenizer.from_pretrained(
            "EleutherAI/pythia-160m", revision=revision
        )
        return model, tokenizer

    def get_default_conv_template(self, model_path: str) -> Conversation:
        return get_conv_template("rwkv")


class OpenBuddyAdapter(BaseModelAdapter):
    """The model adapter for OpenBuddy/openbuddy-7b-v1.1-bf16-enc"""

    use_fast_tokenizer = False

    def match(self, model_path: str):
        return "openbuddy" in model_path.lower()

    def get_default_conv_template(self, model_path: str) -> Conversation:
        return get_conv_template("openbuddy")


class PhoenixAdapter(BaseModelAdapter):
    """The model adapter for FreedomIntelligence/phoenix-inst-chat-7b"""

    def match(self, model_path: str):
        return "phoenix" in model_path.lower()

    def get_default_conv_template(self, model_path: str) -> Conversation:
        return get_conv_template("phoenix")


class ReaLMAdapter(BaseModelAdapter):
    """The model adapter for FreedomIntelligence/ReaLM-7b"""

    def match(self, model_path: str):
        return "ReaLM" in model_path

    def load_model(self, model_path: str, from_pretrained_kwargs: dict):
        tokenizer = AutoTokenizer.from_pretrained(model_path, use_fast=True)
        model = AutoModelForCausalLM.from_pretrained(
            model_path, low_cpu_mem_usage=True, **from_pretrained_kwargs
        )
        return model, tokenizer

    def get_default_conv_template(self, model_path: str) -> Conversation:
        return get_conv_template("ReaLM-7b-v1")


class ChatGPTAdapter(BaseModelAdapter):
    """The model adapter for ChatGPT"""

    def match(self, model_path: str):
        return model_path in ("gpt-3.5-turbo", "gpt-4")

    def load_model(self, model_path: str, from_pretrained_kwargs: dict):
        raise NotImplementedError()

    def get_default_conv_template(self, model_path: str) -> Conversation:
        return get_conv_template("chatgpt")


class ClaudeAdapter(BaseModelAdapter):
    """The model adapter for Claude"""

    def match(self, model_path: str):
        return model_path in ["claude-2", "claude-instant-1"]

    def load_model(self, model_path: str, from_pretrained_kwargs: dict):
        raise NotImplementedError()

    def get_default_conv_template(self, model_path: str) -> Conversation:
        return get_conv_template("claude")


class BardAdapter(BaseModelAdapter):
    """The model adapter for Bard"""

    def match(self, model_path: str):
        return model_path == "bard"

    def load_model(self, model_path: str, from_pretrained_kwargs: dict):
        raise NotImplementedError()

    def get_default_conv_template(self, model_path: str) -> Conversation:
        return get_conv_template("bard")


class PaLM2Adapter(BaseModelAdapter):
    """The model adapter for PaLM2"""

    def match(self, model_path: str):
        return model_path == "palm-2"

    def load_model(self, model_path: str, from_pretrained_kwargs: dict):
        raise NotImplementedError()

    def get_default_conv_template(self, model_path: str) -> Conversation:
        return get_conv_template("bard")


class BiLLaAdapter(BaseModelAdapter):
    """The model adapter for Neutralzz/BiLLa-7B-SFT"""

    def match(self, model_path: str):
        return "billa" in model_path.lower()

    def get_default_conv_template(self, model_path: str) -> Conversation:
        return get_conv_template("billa")


class RedPajamaINCITEAdapter(BaseModelAdapter):
    """The model adapter for togethercomputer/RedPajama-INCITE-7B-Chat"""

    def match(self, model_path: str):
        return "redpajama-incite" in model_path.lower()

    def load_model(self, model_path: str, from_pretrained_kwargs: dict):
        revision = from_pretrained_kwargs.get("revision", "main")
        tokenizer = AutoTokenizer.from_pretrained(model_path, revision=revision)
        model = AutoModelForCausalLM.from_pretrained(
            model_path,
            low_cpu_mem_usage=True,
            **from_pretrained_kwargs,
        )
        return model, tokenizer

    def get_default_conv_template(self, model_path: str) -> Conversation:
        return get_conv_template("redpajama-incite")


class H2OGPTAdapter(BaseModelAdapter):
    """The model adapter for h2oai/h2ogpt-gm-oasst1-en-2048-open-llama-7b"""

    use_fast_tokenizer = False

    def match(self, model_path: str):
        return "h2ogpt" in model_path.lower()

    def get_default_conv_template(self, model_path: str) -> Conversation:
        return get_conv_template("h2ogpt")


class RobinAdapter(BaseModelAdapter):
    """The model adapter for LMFlow/Full-Robin-7b-v2"""

    use_fast_tokenizer = False

    def match(self, model_path: str):
        return "robin" in model_path.lower()

    def get_default_conv_template(self, model_path: str) -> Conversation:
        return get_conv_template("Robin")


class SnoozyAdapter(BaseModelAdapter):
    """The model adapter for nomic-ai/gpt4all-13b-snoozy"""

    use_fast_tokenizer = False

    def match(self, model_path: str):
        model_path = model_path.lower()
        return "gpt4all" in model_path and "snoozy" in model_path

    def get_default_conv_template(self, model_path: str) -> Conversation:
        return get_conv_template("snoozy")


class WizardLMAdapter(BaseModelAdapter):
    """The model adapter for WizardLM/WizardLM-13B-V1.0"""

    use_fast_tokenizer = False

    def match(self, model_path: str):
        return "wizardlm" in model_path.lower()

    def get_default_conv_template(self, model_path: str) -> Conversation:
        model_path = model_path.lower()
        if "13b" in model_path or "30b" in model_path or "70b" in model_path:
            return get_conv_template("vicuna_v1.1")
        else:
            # TODO: use the recommended template for 7B
            # (https://huggingface.co/WizardLM/WizardLM-13B-V1.0)
            return get_conv_template("one_shot")


class ManticoreAdapter(BaseModelAdapter):
    """The model adapter for openaccess-ai-collective/manticore-13b-chat-pyg"""

    use_fast_tokenizer = False

    def match(self, model_path: str):
        return "manticore" in model_path.lower()

    def get_default_conv_template(self, model_path: str) -> Conversation:
        return get_conv_template("manticore")


class GuanacoAdapter(BaseModelAdapter):
    """The model adapter for timdettmers/guanaco-33b-merged"""

    use_fast_tokenizer = False

    def match(self, model_path: str):
        return "guanaco" in model_path.lower()

    def load_model(self, model_path: str, from_pretrained_kwargs: dict):
        revision = from_pretrained_kwargs.get("revision", "main")
        tokenizer = AutoTokenizer.from_pretrained(
            model_path, use_fast=self.use_fast_tokenizer, revision=revision
        )
        model = AutoModelForCausalLM.from_pretrained(
            model_path, low_cpu_mem_usage=True, **from_pretrained_kwargs
        )
        # Fix a bug in tokenizer config
        tokenizer.eos_token_id = model.config.eos_token_id
        return model, tokenizer

    def get_default_conv_template(self, model_path: str) -> Conversation:
        return get_conv_template("zero_shot")


class ChangGPTAdapter(BaseModelAdapter):
    """The model adapter for lcw99/polyglot-ko-12.8b-chang-instruct-chat"""

    def match(self, model_path: str):
        model_path = model_path.lower()
        return "polyglot" in model_path and "chang" in model_path

    def get_default_conv_template(self, model_path: str) -> Conversation:
        return get_conv_template("polyglot_changgpt")


class CamelAdapter(BaseModelAdapter):
    """The model adapter for camel-ai/CAMEL-13B-Combined-Data"""

    use_fast_tokenizer = False

    def match(self, model_path: str):
        return "camel" in model_path.lower()

    def get_default_conv_template(self, model_path: str) -> Conversation:
        return get_conv_template("vicuna_v1.1")


class TuluAdapter(BaseModelAdapter):
    """The model adapter for allenai/tulu-30b"""

    use_fast_tokenizer = False

    def match(self, model_path: str):
        return "tulu" in model_path.lower()

    def get_default_conv_template(self, model_path: str) -> Conversation:
        return get_conv_template("tulu")


class FalconAdapter(BaseModelAdapter):
    """The model adapter for tiiuae/falcon-40b"""

    def match(self, model_path: str):
        return "falcon" in model_path.lower() and "chat" not in model_path.lower()

    def load_model(self, model_path: str, from_pretrained_kwargs: dict):
        revision = from_pretrained_kwargs.get("revision", "main")
        # Strongly suggest using bf16, which is recommended by the author of Falcon
        tokenizer = AutoTokenizer.from_pretrained(model_path, revision=revision)
        model = AutoModelForCausalLM.from_pretrained(
            model_path,
            low_cpu_mem_usage=True,
            trust_remote_code=True,
            **from_pretrained_kwargs,
        )
        # In Falcon tokenizer config and special config there is not any pad token
        # Setting `pad_token_id` to 9, which corresponds to special token '>>SUFFIX<<'
        tokenizer.pad_token_id = 9
        return model, tokenizer

    def get_default_conv_template(self, model_path: str) -> Conversation:
        return get_conv_template("falcon")


class FalconChatAdapter(BaseModelAdapter):
    def match(self, model_path: str):
        return "falcon" in model_path.lower() and "chat" in model_path.lower()

    def get_default_conv_template(self, model_path: str) -> Conversation:
        return get_conv_template("falcon-chat")


class TigerBotAdapter(BaseModelAdapter):
    """The model adapter for TigerResearch/tigerbot-7b-sft"""

    def match(self, model_path: str):
        return "tigerbot" in model_path.lower()

    def load_model(self, model_path: str, from_pretrained_kwargs: dict):
        revision = from_pretrained_kwargs.get("revision", "main")
        tokenizer = AutoTokenizer.from_pretrained(
            model_path,
            trust_remote_code=True,
            revision=revision,
        )
        model = AutoModelForCausalLM.from_pretrained(
            model_path,
            trust_remote_code=True,
            low_cpu_mem_usage=True,
            **from_pretrained_kwargs,
        )
        return model, tokenizer

    def get_default_conv_template(self, model_path: str) -> Conversation:
        return get_conv_template("tigerbot")


class BaichuanAdapter(BaseModelAdapter):
    """The model adapter for Baichuan models (e.g., baichuan-inc/Baichuan-7B)"""

    def match(self, model_path: str):
        return "baichuan" in model_path.lower()

    def load_model(self, model_path: str, from_pretrained_kwargs: dict):
        revision = from_pretrained_kwargs.get("revision", "main")
        tokenizer = AutoTokenizer.from_pretrained(
            model_path, trust_remote_code=True, revision=revision
        )
        model = AutoModelForCausalLM.from_pretrained(
            model_path,
            trust_remote_code=True,
            low_cpu_mem_usage=True,
            **from_pretrained_kwargs,
        )
        return model, tokenizer

    def get_default_conv_template(self, model_path: str) -> Conversation:
        # for Baichuan-13B-Chat
        if "chat" in model_path.lower():
            if "baichuan2" in model_path.lower():
                return get_conv_template("baichuan2-chat")
            return get_conv_template("baichuan-chat")
        return get_conv_template("zero_shot")


class XGenAdapter(BaseModelAdapter):
    """The model adapter for Salesforce/xgen-7b"""

    def match(self, model_path: str):
        return "xgen" in model_path.lower()

    def load_model(self, model_path: str, from_pretrained_kwargs: dict):
        revision = from_pretrained_kwargs.get("revision", "main")
        model = AutoModelForCausalLM.from_pretrained(
            model_path,
            low_cpu_mem_usage=True,
            trust_remote_code=True,
            **from_pretrained_kwargs,
        )
        tokenizer = AutoTokenizer.from_pretrained(
            model_path, trust_remote_code=True, revision=revision
        )
        model.config.eos_token_id = 50256
        return model, tokenizer

    def get_default_conv_template(self, model_path: str) -> Conversation:
        return get_conv_template("xgen")


class NousHermesAdapter(BaseModelAdapter):
    """The model adapter for NousResearch/Nous-Hermes-13b"""

    use_fast_tokenizer = False

    def match(self, model_path: str):
        return "nous-hermes" in model_path.lower()

    def get_default_conv_template(self, model_path: str) -> Conversation:
        return get_conv_template("alpaca")


class InternLMChatAdapter(BaseModelAdapter):
    """The model adapter for internlm/internlm-chat-7b"""

    def match(self, model_path: str):
        return "internlm" in model_path.lower()

    def load_model(self, model_path: str, from_pretrained_kwargs: dict):
        revision = from_pretrained_kwargs.get("revision", "main")
        model = AutoModelForCausalLM.from_pretrained(
            model_path,
            low_cpu_mem_usage=True,
            trust_remote_code=True,
            **from_pretrained_kwargs,
        )
        model = model.eval()
        if "8k" in model_path.lower():
            model.config.max_sequence_length = 8192
        tokenizer = AutoTokenizer.from_pretrained(
            model_path, trust_remote_code=True, revision=revision
        )
        return model, tokenizer

    def get_default_conv_template(self, model_path: str) -> Conversation:
        return get_conv_template("internlm-chat")


class StarChatAdapter(BaseModelAdapter):
    """The model adapter for HuggingFaceH4/starchat-beta"""

    def match(self, model_path: str):
        return "starchat" in model_path.lower()

    def get_default_conv_template(self, model_path: str) -> Conversation:
        return get_conv_template("starchat")


class Llama2Adapter(BaseModelAdapter):
    """The model adapter for Llama-2 (e.g., meta-llama/Llama-2-7b-hf)"""

    def match(self, model_path: str):
        return "llama-2" in model_path.lower()

    def load_model(self, model_path: str, from_pretrained_kwargs: dict):
        model, tokenizer = super().load_model(model_path, from_pretrained_kwargs)
        model.config.eos_token_id = tokenizer.eos_token_id
        model.config.pad_token_id = tokenizer.pad_token_id
        return model, tokenizer

    def get_default_conv_template(self, model_path: str) -> Conversation:
        return get_conv_template("llama-2")


class CuteGPTAdapter(BaseModelAdapter):
    """The model adapter for CuteGPT"""

    def match(self, model_path: str):
        return "cutegpt" in model_path.lower()

    def load_model(self, model_path: str, from_pretrained_kwargs: dict):
        tokenizer = LlamaTokenizer.from_pretrained(model_path)
        model = AutoModelForCausalLM.from_pretrained(
            model_path, low_cpu_mem_usage=True, **from_pretrained_kwargs
        )
        tokenizer.eos_token_id = tokenizer.convert_tokens_to_ids("<end>")
        model.config.eos_token_id = tokenizer.eos_token_id
        model.config.pad_token_id = tokenizer.eos_token_id
        return model, tokenizer

    def get_default_conv_template(self, model_path: str) -> Conversation:
        return get_conv_template("cutegpt")


class OpenOrcaAdapter(BaseModelAdapter):
    "Model adapater for Open-Orca models (e.g., Open-Orca/OpenOrcaxOpenChat-Preview2-13B)" ""

    use_fast_tokenizer = False

    def match(self, model_path: str):
        return "openorca" in model_path.lower()

    def load_model(self, model_path: str, from_pretrained_kwargs: dict):
        revision = from_pretrained_kwargs.get("revision", "main")
        tokenizer = AutoTokenizer.from_pretrained(
            model_path, use_fast=self.use_fast_tokenizer, revision=revision
        )
        model = AutoModelForCausalLM.from_pretrained(
            model_path,
            low_cpu_mem_usage=True,
            **from_pretrained_kwargs,
        ).eval()
        return model, tokenizer

    def get_default_conv_template(self, model_path: str) -> Conversation:
        return get_conv_template("open-orca")


class WizardCoderAdapter(BaseModelAdapter):
    """The model adapter for WizardCoder (e.g., WizardLM/WizardCoder-Python-34B-V1.0)"""

    use_fast_tokenizer = False

    def match(self, model_path: str):
        return "wizardcoder" in model_path.lower()

    def get_default_conv_template(self, model_path: str) -> Conversation:
        # Same as Alpaca, see :
        # https://github.com/nlpxucan/WizardLM/blob/main/WizardCoder/src/inference_wizardcoder.py#L60
        return get_conv_template("alpaca")


class QwenChatAdapter(BaseModelAdapter):
    """The model adapter for Qwen/Qwen-7B-Chat
    To run this model, you need to ensure additional flash attention installation:
    ``` bash
    git clone https://github.com/Dao-AILab/flash-attention
    cd flash-attention && pip install .
    pip install csrc/layer_norm
    pip install csrc/rotary
    ```

    Since from 2.0, the following change happened
    - `flash_attn_unpadded_func` -> `flash_attn_varlen_func`
    - `flash_attn_unpadded_qkvpacked_func` -> `flash_attn_varlen_qkvpacked_func`
    - `flash_attn_unpadded_kvpacked_func` -> `flash_attn_varlen_kvpacked_func`
    You may need to revise the code in: https://huggingface.co/Qwen/Qwen-7B-Chat/blob/main/modeling_qwen.py#L69
    to from flash_attn.flash_attn_interface import flash_attn_varlen_func as flash_attn_unpadded_func
    """

    def match(self, model_path: str):
        return "qwen" in model_path.lower()

    def load_model(self, model_path: str, from_pretrained_kwargs: dict):
        from transformers.generation import GenerationConfig

        revision = from_pretrained_kwargs.get("revision", "main")
        config = AutoConfig.from_pretrained(
            model_path,
            trust_remote_code=True,
        )
        # NOTE: if you use the old version of model file, please remove the comments below
        # config.use_flash_attn = False
        config.fp16 = True
        generation_config = GenerationConfig.from_pretrained(
            model_path, trust_remote_code=True
        )
        model = AutoModelForCausalLM.from_pretrained(
            model_path,
            config=config,
            low_cpu_mem_usage=True,
            trust_remote_code=True,
            **from_pretrained_kwargs,
        ).eval()
        if hasattr(model.config, "use_dynamic_ntk") and model.config.use_dynamic_ntk:
            model.config.max_sequence_length = 16384
        tokenizer = AutoTokenizer.from_pretrained(
            model_path, trust_remote_code=True, revision=revision
        )
        tokenizer.eos_token_id = config.eos_token_id
        tokenizer.bos_token_id = config.bos_token_id
        tokenizer.pad_token_id = generation_config.pad_token_id
        model.config.eos_token_id = tokenizer.eos_token_id
        model.config.bos_token_id = tokenizer.bos_token_id
        model.config.pad_token_id = tokenizer.pad_token_id

        return model, tokenizer

    def get_default_conv_template(self, model_path: str) -> Conversation:
        return get_conv_template("qwen-7b-chat")


class BGEAdapter(BaseModelAdapter):
    """The model adapter for BGE (e.g., BAAI/bge-large-en-v1.5)"""

    use_fast_tokenizer = False

    def match(self, model_path: str):
        return "bge" in model_path.lower()

    def load_model(self, model_path: str, from_pretrained_kwargs: dict):
        revision = from_pretrained_kwargs.get("revision", "main")
        model = AutoModel.from_pretrained(
            model_path,
            **from_pretrained_kwargs,
        )
        tokenizer = AutoTokenizer.from_pretrained(
            model_path, trust_remote_code=True, revision=revision
        )
        if hasattr(model.config, "max_position_embeddings") and hasattr(
            tokenizer, "model_max_length"
        ):
            model.config.max_sequence_length = min(
                model.config.max_position_embeddings, tokenizer.model_max_length
            )
        return model, tokenizer

    def get_default_conv_template(self, model_path: str) -> Conversation:
        return get_conv_template("one_shot")


class E5Adapter(BaseModelAdapter):
    """The model adapter for E5 (e.g., intfloat/e5-large-v2)"""

    use_fast_tokenizer = False

    def match(self, model_path: str):
        return "e5-" in model_path.lower()

    def load_model(self, model_path: str, from_pretrained_kwargs: dict):
        revision = from_pretrained_kwargs.get("revision", "main")
        model = AutoModel.from_pretrained(
            model_path,
            **from_pretrained_kwargs,
        )
        tokenizer = AutoTokenizer.from_pretrained(
            model_path, trust_remote_code=True, revision=revision
        )
        if hasattr(model.config, "max_position_embeddings") and hasattr(
            tokenizer, "model_max_length"
        ):
            model.config.max_sequence_length = min(
                model.config.max_position_embeddings, tokenizer.model_max_length
            )
        return model, tokenizer

    def get_default_conv_template(self, model_path: str) -> Conversation:
        return get_conv_template("one_shot")


class AquilaChatAdapter(BaseModelAdapter):
    """The model adapter for BAAI/AquilaChat-7B"""

    def match(self, model_path: str):
        return "aquila" in model_path.lower()

    def load_model(self, model_path: str, from_pretrained_kwargs: dict):
        revision = from_pretrained_kwargs.get("revision", "main")
        model = AutoModelForCausalLM.from_pretrained(
            model_path,
            low_cpu_mem_usage=True,
            trust_remote_code=True,
            **from_pretrained_kwargs,
        )
        model = model.eval()
        tokenizer = AutoTokenizer.from_pretrained(
            model_path, trust_remote_code=True, revision=revision
        )
        return model, tokenizer

    def get_default_conv_template(self, model_path: str) -> Conversation:
        return get_conv_template("aquila-chat")


class Lamma2ChineseAdapter(BaseModelAdapter):
    """The model adapter for FlagAlpha/LLama2-Chinese sft"""

    def match(self, model_path: str):
        return "llama2-chinese" in model_path.lower()

    def load_model(self, model_path: str, from_pretrained_kwargs: dict):
        revision = from_pretrained_kwargs.get("revision", "main")
        tokenizer = AutoTokenizer.from_pretrained(
            model_path,
            trust_remote_code=True,
            revision=revision,
        )
        model = AutoModelForCausalLM.from_pretrained(
            model_path,
            trust_remote_code=True,
            low_cpu_mem_usage=True,
            **from_pretrained_kwargs,
        )
        return model, tokenizer

    def get_default_conv_template(self, model_path: str) -> Conversation:
        return get_conv_template("llama2-chinese")


class VigogneInstructAdapter(BaseModelAdapter):
    """The model adapter for Vigogne-Instruct (e.g., bofenghuang/vigogne-2-7b-instruct)"""

    use_fast_tokenizer = False

    def match(self, model_path: str):
        return "vigogne" in model_path.lower() and "instruct" in model_path.lower()

    def load_model(self, model_path: str, from_pretrained_kwargs: dict):
        revision = from_pretrained_kwargs.get("revision", "main")
        tokenizer = AutoTokenizer.from_pretrained(
            model_path,
            use_fast=self.use_fast_tokenizer,
            trust_remote_code=True,
            revision=revision,
        )
        model = AutoModelForCausalLM.from_pretrained(
            model_path,
            trust_remote_code=True,
            low_cpu_mem_usage=True,
            **from_pretrained_kwargs,
        ).eval()
        return model, tokenizer

    def get_default_conv_template(self, model_path: str) -> Conversation:
        return get_conv_template("alpaca")


class VigogneChatAdapter(BaseModelAdapter):
    """The model adapter for Vigogne-Chat (e.g., bofenghuang/vigogne-7b-chat)"""

    use_fast_tokenizer = False

    def match(self, model_path: str):
        return "vigogne" in model_path.lower() and "chat" in model_path.lower()

    def load_model(self, model_path: str, from_pretrained_kwargs: dict):
        revision = from_pretrained_kwargs.get("revision", "main")
        tokenizer = AutoTokenizer.from_pretrained(
            model_path,
            use_fast=self.use_fast_tokenizer,
            trust_remote_code=True,
            revision=revision,
        )
        model = AutoModelForCausalLM.from_pretrained(
            model_path,
            trust_remote_code=True,
            low_cpu_mem_usage=True,
            **from_pretrained_kwargs,
        ).eval()
        return model, tokenizer

    def get_default_conv_template(self, model_path: str) -> Conversation:
        return get_conv_template("vigogne-chat")


class OpenLLaMaOpenInstructAdapter(BaseModelAdapter):
    """The model adapter for OpenLLaMa-Open-Instruct (e.g., VMware/open-llama-7b-open-instruct)"""

    use_fast_tokenizer = False

    def match(self, model_path: str):
        return (
            "open-llama" in model_path.lower() and "open-instruct" in model_path.lower()
        )

    def load_model(self, model_path: str, from_pretrained_kwargs: dict):
        revision = from_pretrained_kwargs.get("revision", "main")
        tokenizer = AutoTokenizer.from_pretrained(
            model_path,
            use_fast=self.use_fast_tokenizer,
            trust_remote_code=True,
            revision=revision,
        )
        model = AutoModelForCausalLM.from_pretrained(
            model_path,
            trust_remote_code=True,
            low_cpu_mem_usage=True,
            **from_pretrained_kwargs,
        ).eval()
        return model, tokenizer

    def get_default_conv_template(self, model_path: str) -> Conversation:
        return get_conv_template("alpaca")


class CodeLlamaAdapter(BaseModelAdapter):
    """The model adapter for CodeLlama (e.g., codellama/CodeLlama-34b-hf)"""

    def match(self, model_path: str):
        return "codellama" in model_path.lower()

    def load_model(self, model_path: str, from_pretrained_kwargs: dict):
        model, tokenizer = super().load_model(model_path, from_pretrained_kwargs)
        model.config.eos_token_id = tokenizer.eos_token_id
        model.config.pad_token_id = tokenizer.pad_token_id
        return model, tokenizer

    def get_default_conv_template(self, model_path: str) -> Conversation:
        return get_conv_template("llama-2")


class PhindCodeLlamaAdapter(CodeLlamaAdapter):
    """The model adapter for Phind-CodeLlama (e.g., Phind/Phind-CodeLlama-34B-v2)"""

    def match(self, model_path: str):
        return "phind-codellama-" in model_path.lower()

    def get_default_conv_template(self, model_path: str) -> Conversation:
        return get_conv_template("phind")


# Note: the registration order matters.
# The one registered earlier has a higher matching priority.
register_model_adapter(PeftModelAdapter)
register_model_adapter(VicunaAdapter)
register_model_adapter(AiroborosAdapter)
register_model_adapter(LongChatAdapter)
register_model_adapter(GoogleT5Adapter)
register_model_adapter(KoalaAdapter)
register_model_adapter(AlpacaAdapter)
register_model_adapter(ChatGLMAdapter)
register_model_adapter(DollyV2Adapter)
register_model_adapter(OasstPythiaAdapter)
register_model_adapter(OasstLLaMAAdapter)
register_model_adapter(StableLMAdapter)
register_model_adapter(BaizeAdapter)
register_model_adapter(RwkvAdapter)
register_model_adapter(OpenBuddyAdapter)
register_model_adapter(PhoenixAdapter)
register_model_adapter(BardAdapter)
register_model_adapter(PaLM2Adapter)
register_model_adapter(ChatGPTAdapter)
register_model_adapter(ClaudeAdapter)
register_model_adapter(MPTAdapter)
register_model_adapter(BiLLaAdapter)
register_model_adapter(RedPajamaINCITEAdapter)
register_model_adapter(H2OGPTAdapter)
register_model_adapter(RobinAdapter)
register_model_adapter(SnoozyAdapter)
register_model_adapter(WizardLMAdapter)
register_model_adapter(ManticoreAdapter)
register_model_adapter(GuanacoAdapter)
register_model_adapter(CamelAdapter)
register_model_adapter(ChangGPTAdapter)
register_model_adapter(TuluAdapter)
register_model_adapter(FalconChatAdapter)
register_model_adapter(FalconAdapter)
register_model_adapter(TigerBotAdapter)
register_model_adapter(BaichuanAdapter)
register_model_adapter(XGenAdapter)
register_model_adapter(NousHermesAdapter)
register_model_adapter(PythiaAdapter)
register_model_adapter(InternLMChatAdapter)
register_model_adapter(StarChatAdapter)
register_model_adapter(Llama2Adapter)
register_model_adapter(CuteGPTAdapter)
register_model_adapter(OpenOrcaAdapter)
register_model_adapter(WizardCoderAdapter)
register_model_adapter(QwenChatAdapter)
register_model_adapter(AquilaChatAdapter)
register_model_adapter(BGEAdapter)
register_model_adapter(E5Adapter)
register_model_adapter(Lamma2ChineseAdapter)
register_model_adapter(VigogneInstructAdapter)
register_model_adapter(VigogneChatAdapter)
register_model_adapter(OpenLLaMaOpenInstructAdapter)
register_model_adapter(ReaLMAdapter)
register_model_adapter(PhindCodeLlamaAdapter)
register_model_adapter(CodeLlamaAdapter)

# After all adapters, try the default base adapter.
register_model_adapter(BaseModelAdapter)<|MERGE_RESOLUTION|>--- conflicted
+++ resolved
@@ -155,11 +155,8 @@
     num_gpus: int = 1,
     # num_gpus: 1
     max_gpu_memory: Optional[str] = None,
-<<<<<<< HEAD
     # max_gpu_memory: None
-=======
     dtype: Optional[torch.dtype] = None,
->>>>>>> 2855bf97
     load_8bit: bool = False,
     # load_8bit: False
     cpu_offloading: bool = False,
