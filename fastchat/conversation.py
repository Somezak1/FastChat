"""
Conversation prompt templates.

We kindly request that you import fastchat instead of copying this file if you wish to use it.
If you have any changes in mind, please contribute back so the community can benefit collectively and continue to maintain these valuable templates.
"""

import dataclasses
from enum import auto, IntEnum
from typing import List, Any, Dict, Union, Tuple


class SeparatorStyle(IntEnum):
    """Separator styles."""

    ADD_COLON_SINGLE = auto()
    ADD_COLON_TWO = auto()
    ADD_COLON_SPACE_SINGLE = auto()
    NO_COLON_SINGLE = auto()
    NO_COLON_TWO = auto()
    ADD_NEW_LINE_SINGLE = auto()
    LLAMA2 = auto()
    CHATGLM = auto()
    CHATML = auto()
    CHATINTERN = auto()
    DOLLY = auto()
    RWKV = auto()
    PHOENIX = auto()
    ROBIN = auto()
    FALCON_CHAT = auto()


@dataclasses.dataclass
class Conversation:
    """A class that manages prompt templates and keeps all conversation history."""

    # The name of this template, Conversation的代号
    name: str
    # The template of the system prompt, 系统提示语
    system_template: str = "{system_message}"
    # The system message, 系统提示语
    system_message: str = ""
    # The names of two roles
    roles: Tuple[str] = ("USER", "ASSISTANT")
    # All messages. Each item is (role, message).
    messages: List[List[str]] = ()
    # The number of few shot examples, 没啥用的参数
    offset: int = 0
    # The separator style and configurations, 以下三个参数决定系统提示语以及问答之间如何拼接
    sep_style: SeparatorStyle = SeparatorStyle.ADD_COLON_SINGLE
    sep: str = "\n"
    sep2: str = None
    # Stop criteria (the default one is EOS token)
    # 对模型输出结果中的stop_str进行适当过滤
    stop_str: Union[str, List[str]] = None
    # Stops generation if meeting any token in this list
    # 模型输出的停止符, 如不指定则会在推断时使用[tokenizer.eos_token_id]作为实际停止符
    stop_token_ids: List[int] = None
    debug: bool = False

    def __post_init__(self):
        if self.debug:
            print(f"\nUser: {repr(self.roles[0])}")
            print(f"Assistant: {repr(self.roles[1])}")
            self.roles = ['{User}', '{Assistant}']

            if len(self.messages) == 2:
                print(f"Q0: {repr(self.messages[0][1])}")
                print(f"A0: {repr(self.messages[1][1])}")
                self.messages2 = []
                self.messages2.append([self.roles[0], '{Q0}'])
                self.messages2.append([self.roles[1], '{A0}'])
                self.messages = self.messages2

    # Conversation(
    #     name="one_shot",
    #     ...,
    #     offset=2,
    #     sep_style=SeparatorStyle.ADD_COLON_SINGLE,
    #     sep="\n### ",
    #     stop_str="###",
    #     stop_token_ids=None, (类变量默认值)
    # )

    # Conversation(
    #     name="vicuna_v1.1",
    #     ...,
    #     offset=0,
    #     sep_style=SeparatorStyle.ADD_COLON_TWO,
    #     sep=" ",
    #     sep2="</s>",
    #     stop_str=None,  (类变量默认值)
    #     stop_token_ids=None,  (类变量默认值)
    # )

    def get_prompt(self) -> str:
        """Get the prompt for generation."""
        if self.debug:
            system_prompt = '{Prompt}'
        else:
            system_prompt = self.system_template.format(system_message=self.system_message)
            print(f"\nPrompt: {repr(system_prompt)}")

        if self.sep_style == SeparatorStyle.ADD_COLON_SINGLE:
            ret = system_prompt + self.sep
            for role, message in self.messages:
                if message:
                    ret += role + ": " + message + self.sep
                else:
                    ret += role + ":"
            return ret
        elif self.sep_style == SeparatorStyle.ADD_COLON_TWO:
            seps = [self.sep, self.sep2]
            ret = system_prompt + seps[0]
            for i, (role, message) in enumerate(self.messages):
                if message:
                    ret += role + ": " + message + seps[i % 2]
                else:
                    ret += role + ":"
            return ret
        elif self.sep_style == SeparatorStyle.ADD_COLON_SPACE_SINGLE:
            ret = system_prompt + self.sep
            for role, message in self.messages:
                if message:
                    ret += role + ": " + message + self.sep
                else:
                    ret += role + ": "  # must be end with a space
            return ret
        elif self.sep_style == SeparatorStyle.ADD_NEW_LINE_SINGLE:
            ret = "" if system_prompt == "" else system_prompt + self.sep
            for role, message in self.messages:
                if message:
                    ret += role + "\n" + message + self.sep
                else:
                    ret += role + "\n"
            return ret
        elif self.sep_style == SeparatorStyle.NO_COLON_SINGLE:
            ret = system_prompt
            for role, message in self.messages:
                if message:
                    ret += role + message + self.sep
                else:
                    ret += role
            return ret
        elif self.sep_style == SeparatorStyle.NO_COLON_TWO:
            seps = [self.sep, self.sep2]
            ret = system_prompt
            for i, (role, message) in enumerate(self.messages):
                if message:
                    ret += role + message + seps[i % 2]
                else:
                    ret += role
            return ret
        elif self.sep_style == SeparatorStyle.RWKV:
            ret = system_prompt
            for i, (role, message) in enumerate(self.messages):
                if message:
                    ret += (
                        role
                        + ": "
                        + message.replace("\r\n", "\n").replace("\n\n", "\n")
                    )
                    ret += "\n\n"
                else:
                    ret += role + ":"
            return ret
        elif self.sep_style == SeparatorStyle.LLAMA2:
            seps = [self.sep, self.sep2]
            if self.system_message:
                ret = system_prompt
            else:
                ret = "[INST] "
            for i, (role, message) in enumerate(self.messages):
                tag = self.roles[i % 2]
                if message:
                    if i == 0:
                        ret += message + " "
                    else:
                        ret += tag + " " + message + seps[i % 2]
                else:
                    ret += tag
            return ret
        elif self.sep_style == SeparatorStyle.CHATGLM:
            # source: https://huggingface.co/THUDM/chatglm-6b/blob/1d240ba371910e9282298d4592532d7f0f3e9f3e/modeling_chatglm.py#L1302-L1308
            # source2: https://huggingface.co/THUDM/chatglm2-6b/blob/e186c891cf64310ac66ef10a87e6635fa6c2a579/modeling_chatglm.py#L926
            round_add_n = 1 if self.name == "chatglm2" else 0
            if system_prompt:
                ret = system_prompt + self.sep
            else:
                ret = ""

            for i, (role, message) in enumerate(self.messages):
                if i % 2 == 0:
                    ret += f"[Round {i//2 + round_add_n}]{self.sep}"

                if message:
                    ret += f"{role}：{message}{self.sep}"
                else:
                    ret += f"{role}："
            return ret
        elif self.sep_style == SeparatorStyle.CHATML:
            ret = "" if system_prompt == "" else system_prompt + self.sep + "\n"
            for role, message in self.messages:
                if message:
                    ret += role + "\n" + message + self.sep + "\n"
                else:
                    ret += role + "\n"
            return ret
        elif self.sep_style == SeparatorStyle.CHATINTERN:
            # source: https://huggingface.co/internlm/internlm-chat-7b-8k/blob/bd546fa984b4b0b86958f56bf37f94aa75ab8831/modeling_internlm.py#L771
            seps = [self.sep, self.sep2]
            ret = system_prompt
            for i, (role, message) in enumerate(self.messages):
                if i % 2 == 0:
                    ret += "<s>"
                if message:
                    ret += role + ":" + message + seps[i % 2] + "\n"
                else:
                    ret += role + ":"
            return ret
        elif self.sep_style == SeparatorStyle.DOLLY:
            seps = [self.sep, self.sep2]
            ret = system_prompt
            for i, (role, message) in enumerate(self.messages):
                if message:
                    ret += role + ":\n" + message + seps[i % 2]
                    if i % 2 == 1:
                        ret += "\n\n"
                else:
                    ret += role + ":\n"
            return ret
        elif self.sep_style == SeparatorStyle.PHOENIX:
            ret = system_prompt
            for role, message in self.messages:
                if message:
                    ret += role + ": " + "<s>" + message + "</s>"
                else:
                    ret += role + ": " + "<s>"
            return ret
        elif self.sep_style == SeparatorStyle.ROBIN:
            ret = system_prompt + self.sep
            for role, message in self.messages:
                if message:
                    ret += role + ":\n" + message + self.sep
                else:
                    ret += role + ":\n"
            return ret
        elif self.sep_style == SeparatorStyle.FALCON_CHAT:
            ret = ""
            if self.system_message:
                ret += system_prompt + self.sep
            for role, message in self.messages:
                if message:
                    ret += role + ": " + message + self.sep
                else:
                    ret += role + ":"

            return ret
        else:
            raise ValueError(f"Invalid style: {self.sep_style}")

    def set_system_message(self, system_message: str):
        """Set the system message."""
        self.system_message = system_message

    def append_message(self, role: str, message: str):
        """Append a new message."""
        self.messages.append([role, message])

    def update_last_message(self, message: str):
        """Update the last output.

        The last message is typically set to be None when constructing the prompt,
        so we need to update it in-place after getting the response from a model.
        """
        self.messages[-1][1] = message

    def to_gradio_chatbot(self):
        """Convert the conversation to gradio chatbot format."""
        ret = []
        for i, (role, msg) in enumerate(self.messages[self.offset :]):
            if i % 2 == 0:
                ret.append([msg, None])
            else:
                ret[-1][-1] = msg
        return ret

    def to_openai_api_messages(self):
        """Convert the conversation to OpenAI chat completion format."""
        ret = [{"role": "system", "content": self.system_message}]

        for i, (_, msg) in enumerate(self.messages[self.offset :]):
            if i % 2 == 0:
                ret.append({"role": "user", "content": msg})
            else:
                if msg is not None:
                    ret.append({"role": "assistant", "content": msg})
        return ret

    def copy(self):
        return Conversation(
            name=self.name,
            system_template=self.system_template,
            system_message=self.system_message,
            roles=self.roles,
            messages=[[x, y] for x, y in self.messages],
            offset=self.offset,
            sep_style=self.sep_style,
            sep=self.sep,
            sep2=self.sep2,
            stop_str=self.stop_str,
            stop_token_ids=self.stop_token_ids,
        )

    def dict(self):
        return {
            "template_name": self.name,
            "system_message": self.system_message,
            "roles": self.roles,
            "messages": self.messages,
            "offset": self.offset,
        }


# A global registry for all conversation templates
conv_templates: Dict[str, Conversation] = {}


def register_conv_template(template: Conversation, override: bool = False):
    """Register a new conversation template."""
    if not override:
        assert (
            template.name not in conv_templates
        ), f"{template.name} has been registered."

    conv_templates[template.name] = template


def get_conv_template(name: str) -> Conversation:
    """Get a conversation template."""
    return conv_templates[name].copy()


# An empty template for raw conversation.
register_conv_template(
    Conversation(
        name="raw",
        system_message="",
        roles=("", ""),
        sep_style=SeparatorStyle.NO_COLON_SINGLE,
        sep="",
    )
)

# A template with a one-shot conversation example
register_conv_template(
    Conversation(
        name="one_shot",
        system_message="A chat between a curious human and an artificial intelligence assistant. "
        "The assistant gives helpful, detailed, and polite answers to the human's questions.",
        roles=("Human", "Assistant"),
        messages=(
            (
                "Human",
                "Got any creative ideas for a 10 year old’s birthday?",
            ),
            (
                "Assistant",
                """Of course! Here are some creative ideas for a 10-year-old's birthday party:
1. Treasure Hunt: Organize a treasure hunt in your backyard or nearby park. Create clues and riddles for the kids to solve, leading them to hidden treasures and surprises.
2. Science Party: Plan a science-themed party where kids can engage in fun and interactive experiments. You can set up different stations with activities like making slime, erupting volcanoes, or creating simple chemical reactions.
3. Outdoor Movie Night: Set up a backyard movie night with a projector and a large screen or white sheet. Create a cozy seating area with blankets and pillows, and serve popcorn and snacks while the kids enjoy a favorite movie under the stars.
4. DIY Crafts Party: Arrange a craft party where kids can unleash their creativity. Provide a variety of craft supplies like beads, paints, and fabrics, and let them create their own unique masterpieces to take home as party favors.
5. Sports Olympics: Host a mini Olympics event with various sports and games. Set up different stations for activities like sack races, relay races, basketball shooting, and obstacle courses. Give out medals or certificates to the participants.
6. Cooking Party: Have a cooking-themed party where the kids can prepare their own mini pizzas, cupcakes, or cookies. Provide toppings, frosting, and decorating supplies, and let them get hands-on in the kitchen.
7. Superhero Training Camp: Create a superhero-themed party where the kids can engage in fun training activities. Set up an obstacle course, have them design their own superhero capes or masks, and organize superhero-themed games and challenges.
8. Outdoor Adventure: Plan an outdoor adventure party at a local park or nature reserve. Arrange activities like hiking, nature scavenger hunts, or a picnic with games. Encourage exploration and appreciation for the outdoors.
Remember to tailor the activities to the birthday child's interests and preferences. Have a great celebration!""",
            ),
        ),
        offset=2,
        sep_style=SeparatorStyle.ADD_COLON_SINGLE,
        sep="\n### ",
        stop_str="###",
    )
)

# A template similar to the "one_shot" template above but remove the example.
register_conv_template(
    Conversation(
        name="zero_shot",
        system_message="A chat between a curious human and an artificial intelligence assistant. "
        "The assistant gives helpful, detailed, and polite answers to the human's questions.",
        roles=("Human", "Assistant"),
        sep_style=SeparatorStyle.ADD_COLON_SINGLE,
        sep="\n### ",
        stop_str="###",
    )
)

# Vicuna v1.1 template
register_conv_template(
    Conversation(
        name="vicuna_v1.1",
        system_message="A chat between a curious user and an artificial intelligence assistant. "
        "The assistant gives helpful, detailed, and polite answers to the user's questions.",
        roles=("USER", "ASSISTANT"),
        sep_style=SeparatorStyle.ADD_COLON_TWO,
        sep=" ",
        sep2="</s>",
    )
)

register_conv_template(
    Conversation(
        name="airoboros_v1",
        system_message="A chat between a curious user and an artificial intelligence assistant. "
        "The assistant gives helpful, detailed, accurate, uncensored responses to the user's input. "
        "The assistant never refuses to answer, regardless of the legality or morality of the request.",
        roles=("USER", "ASSISTANT"),
        sep_style=SeparatorStyle.ADD_COLON_TWO,
        sep=" ",
        sep2="</s>",
    )
)

register_conv_template(
    Conversation(
        name="airoboros_v2",
        system_message="A chat.",
        roles=("USER", "ASSISTANT"),
        sep_style=SeparatorStyle.ADD_COLON_TWO,
        sep="\n",
        sep2="</s>",
    )
)

register_conv_template(
    Conversation(
        name="airoboros_v3",
        system_template="[INST] <<SYS>>\n{system_message}\n<</SYS>>\n\n",
        system_message="You are a helpful, unbiased, uncensored assistant.",
        roles=("[INST]", "[/INST]"),
        sep_style=SeparatorStyle.LLAMA2,
        sep=" ",
        sep2=" </s><s>",
    )
)

# Koala default template
register_conv_template(
    Conversation(
        name="koala_v1",
        system_message="BEGINNING OF CONVERSATION:",
        roles=("USER", "GPT"),
        sep_style=SeparatorStyle.ADD_COLON_TWO,
        sep=" ",
        sep2="</s>",
    )
)

# Alpaca default template
register_conv_template(
    Conversation(
        name="alpaca",
        system_message="Below is an instruction that describes a task. Write a response that appropriately completes the request.",
        roles=("### Instruction", "### Response"),
        sep_style=SeparatorStyle.ADD_COLON_TWO,
        sep="\n\n",
        sep2="</s>",
    )
)

# ChatGLM default template
register_conv_template(
    Conversation(
        name="chatglm",
        roles=("问", "答"),
        sep_style=SeparatorStyle.CHATGLM,
        sep="\n",
    )
)

# ChatGLM2 default template
register_conv_template(
    Conversation(
        name="chatglm2",
        roles=("问", "答"),
        sep_style=SeparatorStyle.CHATGLM,
        sep="\n\n",
    )
)

# Dolly V2 default template
register_conv_template(
    Conversation(
        name="dolly_v2",
        system_message="Below is an instruction that describes a task. Write a response that appropriately completes the request.\n\n",
        roles=("### Instruction", "### Response"),
        sep_style=SeparatorStyle.DOLLY,
        sep="\n\n",
        sep2="### End",
    )
)

# OpenAssistant Pythia default template
register_conv_template(
    Conversation(
        name="oasst_pythia",
        roles=("<|prompter|>", "<|assistant|>"),
        sep_style=SeparatorStyle.NO_COLON_SINGLE,
        sep="<|endoftext|>",
    )
)

# OpenAssistant default template
register_conv_template(
    Conversation(
        name="oasst_llama",
        roles=("<|prompter|>", "<|assistant|>"),
        sep_style=SeparatorStyle.NO_COLON_SINGLE,
        sep="</s>",
    )
)

# Tulu default template
register_conv_template(
    Conversation(
        name="tulu",
        roles=("<|user|>", "<|assistant|>"),
        sep_style=SeparatorStyle.ADD_NEW_LINE_SINGLE,
        sep="\n",
    )
)

# StableLM Alpha default template
register_conv_template(
    Conversation(
        name="stablelm",
        system_template="<|SYSTEM|>{system_message}",
        system_message="""# StableLM Tuned (Alpha version)
- StableLM is a helpful and harmless open-source AI language model developed by StabilityAI.
- StableLM is excited to be able to help the user, but will refuse to do anything that could be considered harmful to the user.
- StableLM is more than just an information source, StableLM is also able to write poetry, short stories, and make jokes.
- StableLM will refuse to participate in anything that could harm a human.
""",
        roles=("<|USER|>", "<|ASSISTANT|>"),
        sep_style=SeparatorStyle.NO_COLON_SINGLE,
        sep="",
        stop_token_ids=[50278, 50279, 50277, 1, 0],
    )
)

# Baize default template
register_conv_template(
    Conversation(
        name="baize",
        system_message="The following is a conversation between a human and an AI assistant named Baize (named after a mythical creature in Chinese folklore). Baize is an open-source AI assistant developed by UCSD and Sun Yat-Sen University. The human and the AI assistant take turns chatting. Human statements start with [|Human|] and AI assistant statements start with [|AI|]. The AI assistant always provides responses in as much detail as possible, and in Markdown format. The AI assistant always declines to engage with topics, questions and instructions related to unethical, controversial, or sensitive issues. Complete the transcript in exactly that format.\n",
        roles=("[|Human|]", "[|AI|]"),
        messages=(
            ("[|Human|]", "Hello!"),
            ("[|AI|]", "Hi!"),
        ),
        offset=2,
        sep_style=SeparatorStyle.NO_COLON_SINGLE,
        sep="\n",
        stop_str="[|Human|]",
    )
)

# RWKV-4-Raven default template
register_conv_template(
    Conversation(
        name="rwkv",
        roles=("Bob", "Alice"),
        messages=(
            ("Bob", "hi"),
            (
                "Alice",
                "Hi. I am your assistant and I will provide expert full response in full details. Please feel free to ask any question and I will always answer it.",
            ),
        ),
        offset=2,
        sep_style=SeparatorStyle.RWKV,
        sep="",
        stop_str="\n\n",
    )
)

# Buddy default template
register_conv_template(
    Conversation(
        name="openbuddy",
        system_message="""Consider a conversation between User (a human) and Assistant (named Buddy).
Buddy is an INTP-T, a friendly, intelligent and multilingual AI assistant, by OpenBuddy team. GitHub: https://github.com/OpenBuddy/OpenBuddy
Buddy cannot access the Internet.
Buddy can fluently speak the user's language (e.g. English, Chinese).
Buddy can generate poems, stories, code, essays, songs, parodies, and more.
Buddy possesses vast knowledge about the world, history, and culture.
Buddy's responses are always safe, creative, high-quality, human-like, and interesting.
Buddy strictly refuses to discuss political, NSFW, or other unsafe topics.

User: Hi.
Assistant: Hi, I'm Buddy, your AI assistant. How can I help you today?""",
        roles=("User", "Assistant"),
        sep_style=SeparatorStyle.ADD_COLON_SINGLE,
        sep="\n",
    )
)

# Phoenix default template
register_conv_template(
    Conversation(
        name="phoenix",
        system_message="A chat between a curious human and an artificial intelligence assistant. The assistant gives helpful, detailed, and polite answers to the human's questions.\n\n",
        roles=("Human", "Assistant"),
        sep_style=SeparatorStyle.PHOENIX,
        sep="</s>",
    )
)

# ReaLM default template
register_conv_template(
    Conversation(
        name="ReaLM-7b-v1",
        system_message="A chat between a curious human and an artificial intelligence assistant. The assistant gives helpful, detailed, and polite answers to the human's questions.\n\n",
        roles=("Human", "Assistant"),
        sep_style=SeparatorStyle.PHOENIX,
        sep="</s>",
    )
)

# ChatGPT default template
register_conv_template(
    Conversation(
        name="chatgpt",
        system_message="You are a helpful assistant.",
        roles=("user", "assistant"),
        sep_style=None,
        sep=None,
    )
)

# Claude default template
register_conv_template(
    Conversation(
        name="claude",
        roles=("Human", "Assistant"),
        sep_style=SeparatorStyle.ADD_COLON_SINGLE,
        sep="\n\n",
    )
)

# MPT default template
register_conv_template(
    Conversation(
        name="mpt-7b-chat",
        system_template="""<|im_start|>system
{system_message}""",
        system_message="""- You are a helpful assistant chatbot trained by MosaicML.
- You answer questions.
- You are excited to be able to help the user, but will refuse to do anything that could be considered harmful to the user.
- You are more than just an information source, you are also able to write poetry, short stories, and make jokes.""",
        roles=("<|im_start|>user", "<|im_start|>assistant"),
        sep_style=SeparatorStyle.CHATML,
        sep="<|im_end|>",
        stop_token_ids=[50278, 0],
    )
)

# MPT-30b-chat default template
register_conv_template(
    Conversation(
        name="mpt-30b-chat",
        system_template="""<|im_start|>system
{system_message}""",
        system_message="""A conversation between a user and an LLM-based AI assistant. The assistant gives helpful and honest answers.""",
        roles=("<|im_start|>user", "<|im_start|>assistant"),
        sep_style=SeparatorStyle.CHATML,
        sep="<|im_end|>",
        stop_token_ids=[50278, 0],
    )
)

# Lemur-70b-chat default template
# reference: https://huggingface.co/OpenLemur/lemur-70b-chat-v1#generation
register_conv_template(
    Conversation(
        name="lemur-70b-chat",
        system_template="""<|im_start|>system
{system_message}""",
        system_message="""You are a helpful, respectful, and honest assistant.""",
        roles=("<|im_start|>user", "<|im_start|>assistant"),
        sep_style=SeparatorStyle.CHATML,
        sep="<|im_end|>",
        stop_token_ids=[32002, 0],
    )
)

# MPT-30b-instruct default template
# reference: https://huggingface.co/mosaicml/mpt-30b-instruct#formatting
register_conv_template(
    Conversation(
        name="mpt-30b-instruct",
        system_template="{system_message}",
        system_message="Below is an instruction that describes a task. Write a response that appropriately completes the request.",
        roles=("### Instruction", "### Response"),
        sep_style=SeparatorStyle.ADD_NEW_LINE_SINGLE,
        sep="\n\n",
        stop_token_ids=[50278, 0],
    )
)

# Bard default template
# Reference: https://github.com/google/generative-ai-python/blob/9c99bcb474a991a97a2e7d62fcdb52db7ce40729/google/generativeai/discuss.py#L150
#            https://github.com/google/generative-ai-python/blob/9c99bcb474a991a97a2e7d62fcdb52db7ce40729/google/generativeai/discuss.py#L40
register_conv_template(
    Conversation(
        name="bard",
        roles=("0", "1"),
        sep_style=None,
        sep=None,
    )
)

# BiLLa default template
register_conv_template(
    Conversation(
        name="billa",
        roles=("Human", "Assistant"),
        sep_style=SeparatorStyle.ADD_COLON_SPACE_SINGLE,
        sep="\n",
        stop_str="Human:",
    )
)

# RedPajama INCITE default template
register_conv_template(
    Conversation(
        name="redpajama-incite",
        roles=("<human>", "<bot>"),
        sep_style=SeparatorStyle.ADD_COLON_SINGLE,
        sep="\n",
        stop_str="<human>",
    )
)

# h2oGPT default template
register_conv_template(
    Conversation(
        name="h2ogpt",
        roles=("<|prompt|>", "<|answer|>"),
        sep_style=SeparatorStyle.NO_COLON_SINGLE,
        sep="</s>",
    )
)

# Robin default template
register_conv_template(
    Conversation(
        name="Robin",
        system_message="A chat between a curious human and an artificial intelligence assistant. The assistant gives helpful, detailed, and polite answers to the human's questions.",
        roles=("###Human", "###Assistant"),
        sep_style=SeparatorStyle.ROBIN,
        sep="\n",
        stop_token_ids=[2, 396],
        stop_str="###",
    )
)

# Snoozy default template
# Reference: https://github.com/nomic-ai/gpt4all/blob/d4861030b778da6db59d21d2927a4aba4f9f1f43/gpt4all-bindings/python/gpt4all/gpt4all.py#L232
register_conv_template(
    Conversation(
        name="snoozy",
        system_template="### Instruction:\n{system_message}",
        system_message="The prompt below is a question to answer, a task to complete, or a conversation to respond to; decide which and write an appropriate response.",
        roles=("### Prompt", "### Response"),
        sep_style=SeparatorStyle.ADD_COLON_SINGLE,
        sep="\n",
        stop_str="###",
    )
)

# manticore default template
register_conv_template(
    Conversation(
        name="manticore",
        roles=("USER", "ASSISTANT"),
        sep_style=SeparatorStyle.ADD_COLON_TWO,
        sep="\n",
        sep2="</s>",
    )
)

# Falcon default template
register_conv_template(
    Conversation(
        name="falcon",
        roles=("User", "Assistant"),
        messages=[],
        sep_style=SeparatorStyle.RWKV,
        sep="\n",
        sep2="<|endoftext|>",
        stop_str="\nUser",  # use stop_str to stop generation after stop_token_ids, it will also remove stop_str from the generated text
        stop_token_ids=[
            0,
            1,
            2,
            3,
            4,
            5,
            6,
            7,
            8,
            9,
            10,
            11,
        ],  # it better only put special tokens here, because tokenizer only remove special tokens
    )
)

# ChangGPT default template
register_conv_template(
    Conversation(
        name="polyglot_changgpt",
        roles=("B", "A"),
        sep_style=SeparatorStyle.ADD_COLON_SINGLE,
        sep="\n",
    )
)

# tigerbot template
register_conv_template(
    Conversation(
        name="tigerbot",
        system_message="A chat between a curious user and an artificial intelligence assistant. "
        "The assistant gives helpful, detailed, and polite answers to the user's questions.",
        roles=("### Instruction", "### Response"),
        sep_style=SeparatorStyle.ROBIN,
        sep="\n\n",
        stop_str="###",
    )
)

# ref: https://huggingface.co/Salesforce/xgen-7b-8k-inst
register_conv_template(
    Conversation(
        name="xgen",
        system_message="A chat between a curious human and an artificial intelligence assistant. The assistant gives helpful, detailed, and polite answers to the human's questions.\n\n",
        roles=("### Human", "### Assistant"),
        sep_style=SeparatorStyle.ADD_COLON_SINGLE,
        sep="\n",
        stop_token_ids=[50256],
    )
)

# Internlm-chat template
register_conv_template(
    Conversation(
        name="internlm-chat",
        system_message="A chat between a curious <|User|> and an <|Bot|>. The <|Bot|> gives helpful, detailed, and polite answers to the <|User|>'s questions.\n\n",
        roles=("<|User|>", "<|Bot|>"),
        sep_style=SeparatorStyle.CHATINTERN,
        sep="<eoh>",
        sep2="<eoa>",
        stop_token_ids=[1, 103028],
        stop_str="<|User|>",
    )
)

# StarChat template
# reference: https://huggingface.co/spaces/HuggingFaceH4/starchat-playground/blob/main/dialogues.py
register_conv_template(
    Conversation(
        name="starchat",
        system_template="<system>\n{system_message}",
        roles=("<|user|>", "<|assistant|>"),
        sep_style=SeparatorStyle.CHATML,
        sep="<|end|>",
        stop_token_ids=[0, 49155],
        stop_str="<|end|>",
    )
)

# Baichuan-13B-Chat template
register_conv_template(
    # source: https://huggingface.co/baichuan-inc/Baichuan-13B-Chat/blob/19ef51ba5bad8935b03acd20ff04a269210983bc/modeling_baichuan.py#L555
    # https://huggingface.co/baichuan-inc/Baichuan-13B-Chat/blob/main/generation_config.json
    # https://github.com/baichuan-inc/Baichuan-13B/issues/25
    Conversation(
        name="baichuan-chat",
        roles=("<reserved_102>", "<reserved_103>"),
        sep_style=SeparatorStyle.NO_COLON_SINGLE,
        sep="",
        stop_token_ids=[],
    )
)

# Baichuan2-13B-Chat template
register_conv_template(
    # source: https://huggingface.co/baichuan-inc/Baichuan2-13B-Chat/blob/c6f8592a60b4ad73c210b28dd2ab3cca51abbf93/modeling_baichuan.py#L773
    # https://huggingface.co/baichuan-inc/Baichuan2-13B-Chat/blob/main/generation_config.json
    # https://github.com/baichuan-inc/Baichuan2/issues/62
    Conversation(
        name="baichuan2-chat",
        roles=("<reserved_106>", "<reserved_107>"),
        sep_style=SeparatorStyle.NO_COLON_SINGLE,
        sep="",
        stop_token_ids=[],
    )
)

# Mistral template
# source: https://docs.mistral.ai/llm/mistral-instruct-v0.1#chat-template
register_conv_template(
    Conversation(
        name="mistral",
        system_template="[INST]{system_message}\n",
        roles=("[INST]", "[/INST]"),
        sep_style=SeparatorStyle.LLAMA2,
        sep=" ",
        sep2="</s>",
    )
)

# llama2 template
# reference: https://huggingface.co/blog/codellama#conversational-instructions
# reference: https://github.com/facebookresearch/llama/blob/1a240688810f8036049e8da36b073f63d2ac552c/llama/generation.py#L212
register_conv_template(
    Conversation(
        name="llama-2",
        system_template="[INST] <<SYS>>\n{system_message}\n<</SYS>>\n\n",
        system_message="You are a helpful assistant. 你是一个乐于助人的助手。",
        roles=("[INST]", "[/INST]"),
        sep_style=SeparatorStyle.LLAMA2,
        sep=" ",
        sep2="</s>",
        stop_token_ids=[2],
    )
)

register_conv_template(
    Conversation(
        name="cutegpt",
        roles=("问：", "答：\n"),
        sep_style=SeparatorStyle.NO_COLON_TWO,
        sep="\n",
        sep2="\n",
        stop_str="<end>",
    )
)

# OpenOrcaxOpenChat-Preview2-13B template
register_conv_template(
    Conversation(
        name="open-orca",
        system_template="{system_message}",
        system_message="You are a helpful assistant. Please answer truthfully and write out your "
        "thinking step by step to be sure you get the right answer. If you make a mistake or encounter "
        "an error in your thinking, say so out loud and attempt to correct it. If you don't know or "
        "aren't sure about something, say so clearly. You will act as a professional logician, mathematician, "
        "and physicist. You will also act as the most appropriate type of expert to answer any particular "
        "question or solve the relevant problem; state which expert type your are, if so. Also think of "
        "any particular named expert that would be ideal to answer the relevant question or solve the "
        "relevant problem; name and act as them, if appropriate.",
        roles=("User", "Assistant"),
        sep_style=SeparatorStyle.ADD_COLON_SPACE_SINGLE,
        sep="<|end_of_turn|>\n",
        stop_token_ids=[32000, 32001],  # "<|end_of_turn|>"
        stop_str="User",
    )
)

# Open-Orca/Mistral-7B-OpenOrca template
# source: https://huggingface.co/Open-Orca/Mistral-7B-OpenOrca
# reference: https://huggingface.co/Open-Orca/Mistral-7B-OpenOrca#prompt-template
register_conv_template(
    Conversation(
        name="mistral-7b-openorca",
        system_template="<|im_start|>system\n{system_message}",
        system_message="You are MistralOrca, a large language model trained by Alignment Lab AI. Write out your reasoning step-by-step to be sure you get the right answers!",
        roles=("<|im_start|>user", "<|im_start|>assistant"),
        sep_style=SeparatorStyle.CHATML,
        sep="<|im_end|>",
        stop_token_ids=[32000, 32001],
    )
)

# Qwen-chat default template
# source: https://huggingface.co/Qwen/Qwen-7B-Chat/blob/main/qwen_generation_utils.py#L130
register_conv_template(
    Conversation(
        name="qwen-7b-chat",
        system_template="<|im_start|>system\n{system_message}",
        system_message="You are a helpful assistant.",
        roles=("<|im_start|>user", "<|im_start|>assistant"),
        sep_style=SeparatorStyle.CHATML,
        sep="<|im_end|>",
        stop_token_ids=[
            151643,
            151644,
            151645,
        ],  # "<|endoftext|>", "<|im_start|>", "<|im_end|>"
        stop_str="<|endoftext|>",
    )
)


# AquilaChat default template
# source: https://github.com/FlagAI-Open/FlagAI/blob/master/examples/Aquila/Aquila-chat/cyg_conversation.py
register_conv_template(
    Conversation(
        name="aquila-chat",
        system_message="A chat between a curious human and an artificial intelligence assistant. "
        "The assistant gives helpful, detailed, and polite answers to the human's questions.",
        roles=("Human", "Assistant", "System"),
        sep_style=SeparatorStyle.ADD_COLON_SINGLE,
        sep="###",
        sep2="",
        stop_str=["###", "</s>", "[UNK]"],
    )
)

# Llama2-Chinese default template
# source: https://huggingface.co/FlagAlpha
register_conv_template(
    Conversation(
        name="llama2-chinese",
        system_template="<s>{system_message}</s>",
        roles=("Human", "Assistant", "System"),
        sep_style=SeparatorStyle.ADD_COLON_TWO,
        sep="\n",
        sep2="\n</s><s>",
        stop_str="</s>",
    )
)

# Vigogne Instruct default template
# source: https://github.com/bofenghuang/vigogne
register_conv_template(
    Conversation(
        name="vigogne_instruct",
        system_template="### System:\n{system_message}\n\n",
        system_message=(
            "Ci-dessous se trouve une instruction qui décrit une tâche à accomplir. Rédigez une réponse qui répond de manière"
            " précise à la demande."
        ),
        roles=("### Instruction", "### Response"),
        sep_style=SeparatorStyle.DOLLY,
        sep="\n\n",
        sep2="</s>",
    )
)

# Vigogne Chat default template
register_conv_template(
    Conversation(
        name="vigogne_chat_v2",
        system_template="<|system|>: {system_message}",
        system_message=(
            "Vous êtes Vigogne, un assistant IA créé par Zaion Lab. Vous suivez extrêmement bien les instructions. Aidez"
            " autant que vous le pouvez."
        ),
        roles=("<|user|>", "<|assistant|>"),
        sep_style=SeparatorStyle.ADD_COLON_TWO,
        sep="\n",
        sep2="</s>\n",
        stop_str="<|user|>",
    )
)

register_conv_template(
    Conversation(
        name="vigogne_chat_v3",
        system_template="[INST] <<SYS>>\n{system_message}\n<</SYS>>\n\n",
        system_message=(
            "Vous êtes Vigogne, un assistant IA créé par Zaion Lab. Vous suivez extrêmement bien les instructions. Aidez"
            " autant que vous le pouvez."
        ),
        roles=("[INST]", "[/INST]"),
        sep_style=SeparatorStyle.LLAMA2,
        sep=" ",
        sep2=" </s>",
    )
)

# Falcon 180B chat template
# source: https://huggingface.co/spaces/tiiuae/falcon-180b-demo/blob/d1590ee7fae9b6ce331ba7808e61a29dcce9239f/app.py#L28-L37
register_conv_template(
    Conversation(
        name="falcon-chat",
        roles=("User", "Falcon"),
        system_template="System: {system_message}",
        messages=[],
        sep_style=SeparatorStyle.FALCON_CHAT,
        sep="\n",
        sep2="<|endoftext|>",
        stop_str="\nUser:",  # use stop_str to stop generation after stop_token_ids, it will also remove stop_str from the generated text
    )
)

# Phind template
# source: https://huggingface.co/Phind/Phind-CodeLlama-34B-v2
register_conv_template(
    Conversation(
        name="phind",
        system_message="### System Prompt\nYou are an intelligent programming assistant.",
        roles=("### User Message", "### Assistant"),
        messages=(),
        offset=0,
        sep_style=SeparatorStyle.ADD_COLON_SINGLE,
        sep="\n\n",
    )
)

# Metharme formatting for Pygmalion models
# source: https://huggingface.co/PygmalionAI/pygmalion-2-13b
register_conv_template(
    Conversation(
        name="metharme",
        system_template="<|system|>{system_message}",
        system_message="""Enter RP mode. You shall reply to the user while staying 
        in character. Your responses must be detailed, creative, immersive, and drive the scenario
        forward.""",
        roles=("<|user|>", "<|model|>"),
        sep_style=SeparatorStyle.NO_COLON_SINGLE,
        sep="",
        stop_str="<|user|>",
    )
)

# Zephyr template
# reference: https://huggingface.co/spaces/HuggingFaceH4/zephyr-playground/blob/main/dialogues.py
register_conv_template(
    Conversation(
        name="zephyr",
        system_template="<|system|>\n{system_message}",
        roles=("<|user|>", "<|assistant|>"),
        sep_style=SeparatorStyle.CHATML,
        sep="</s>",
        stop_token_ids=[2],
        stop_str="</s>",
    )
)


if __name__ == "__main__":
<<<<<<< HEAD
    template_name = 'one_shot'

    pre_conv = get_conv_template(template_name)
    pre_conv.get_prompt()

    for idx, seq in enumerate(
            [["{Q1}", None], ["{Q1}", "{A1}", "{Q2}", None], ["{Q1}", "{A1}", "{Q2}", "{A2}", "{Q3}", None]]):
        pre_conv = get_conv_template(template_name)
        temp = Conversation(
            name=pre_conv.name,
            system_template=pre_conv.system_template,
            system_message=pre_conv.system_message,
            roles=pre_conv.roles,
            messages=pre_conv.messages,
            offset=pre_conv.offset,
            sep_style=pre_conv.sep_style,
            sep=pre_conv.sep,
            sep2=pre_conv.sep2,
            stop_str=pre_conv.stop_str,
            stop_token_ids=pre_conv.stop_token_ids,
            debug=True
        )
        for i, content in enumerate(seq):
            temp.append_message(temp.roles[i % 2], content)

        prompt = temp.get_prompt()
        print(f"第 {idx + 1} 次提问: ", repr(prompt + ""))

    print("Vicuna template:")
=======
    from fastchat.conversation import get_conv_template

    print("-- Vicuna template --")
>>>>>>> cbf28536
    conv = get_conv_template("vicuna_v1.1")
    conv.append_message(conv.roles[0], "Hello!")
    conv.append_message(conv.roles[1], "Hi!")
    conv.append_message(conv.roles[0], "How are you?")
    conv.append_message(conv.roles[1], None)
    print(conv.get_prompt())

    print("\n")

    print("-- Llama-2 template --")
    conv = get_conv_template("llama-2")
    conv.set_system_message("You are a helpful, respectful and honest assistant.")
    conv.append_message(conv.roles[0], "Hello!")
    conv.append_message(conv.roles[1], "Hi!")
    conv.append_message(conv.roles[0], "How are you?")
    conv.append_message(conv.roles[1], None)
    print(conv.get_prompt())

    print("\n")

    print("-- ChatGPT template --")
    conv = get_conv_template("chatgpt")
    conv.append_message(conv.roles[0], "Hello!")
    conv.append_message(conv.roles[1], "Hi!")
    conv.append_message(conv.roles[0], "How are you?")
    conv.append_message(conv.roles[1], None)
    print(conv.to_openai_api_messages())

    print("\n")

    print("-- Claude template --")
    conv = get_conv_template("claude")
    conv.append_message(conv.roles[0], "Hello!")
    conv.append_message(conv.roles[1], "Hi!")
    conv.append_message(conv.roles[0], "How are you?")
    conv.append_message(conv.roles[1], None)
    print(conv.get_prompt())<|MERGE_RESOLUTION|>--- conflicted
+++ resolved
@@ -1146,7 +1146,6 @@
 
 
 if __name__ == "__main__":
-<<<<<<< HEAD
     template_name = 'one_shot'
 
     pre_conv = get_conv_template(template_name)
@@ -1175,12 +1174,9 @@
         prompt = temp.get_prompt()
         print(f"第 {idx + 1} 次提问: ", repr(prompt + ""))
 
-    print("Vicuna template:")
-=======
     from fastchat.conversation import get_conv_template
 
     print("-- Vicuna template --")
->>>>>>> cbf28536
     conv = get_conv_template("vicuna_v1.1")
     conv.append_message(conv.roles[0], "Hello!")
     conv.append_message(conv.roles[1], "Hi!")
