"""
Conversation prompt templates.

We kindly request that you import fastchat instead of copying this file if you want to use it.
You can contribute back the changes you want to make.
"""

import dataclasses
from enum import auto, IntEnum
from typing import List, Any, Dict, Union


class SeparatorStyle(IntEnum):
    """Separator styles."""

    ADD_COLON_SINGLE = auto()
    ADD_COLON_TWO = auto()
    ADD_COLON_SPACE_SINGLE = auto()
    NO_COLON_SINGLE = auto()
    NO_COLON_TWO = auto()
    ADD_NEW_LINE_SINGLE = auto()
    LLAMA2 = auto()
    CHATGLM = auto()
    CHATML = auto()
    CHATINTERN = auto()
    DOLLY = auto()
    RWKV = auto()
    PHOENIX = auto()
    ROBIN = auto()


@dataclasses.dataclass
class Conversation:
    """A class that manages prompt templates and keeps all conversation history."""

    # The name of this template, Conversation的代号
    name: str
    # The template of the system prompt, 系统提示语
    system_template: str = "{system_message}"
    # The system message, 系统提示语
    system_message: str = ""
    # The names of two roles
    roles: List[str] = (("USER", "ASSISTANT"),)
    # All messages. Each item is (role, message).
    messages: List[List[str]] = ()
    # The number of few shot examples, 没啥用的参数
    offset: int = 0
    # The separator style and configurations, 以下三个参数决定系统提示语以及问答之间如何拼接
    sep_style: SeparatorStyle = SeparatorStyle.ADD_COLON_SINGLE
    sep: str = "\n"
    sep2: str = None
<<<<<<< HEAD
    # Stop criteria (the default one is EOS token), 对模型输出结果中的stop_str进行适当过滤
    stop_str: str = None
    # Stops generation if meeting any token in this list, 模型输出的停止符, 如不指定则会在推断时使用[tokenizer.eos_token_id]作为实际停止符
=======
    # Stop criteria (the default one is EOS token)
    stop_str: Union[str, List[str]] = None
    # Stops generation if meeting any token in this list
>>>>>>> 24a8755b
    stop_token_ids: List[int] = None
    debug: bool = False

    def __post_init__(self):
        if self.debug:
            print(f"\nUser: {repr(self.roles[0])}")
            print(f"Assistant: {repr(self.roles[1])}")
            self.roles = ['{User}', '{Assistant}']

            if len(self.messages) == 2:
                print(f"Q0: {repr(self.messages[0][1])}")
                print(f"A0: {repr(self.messages[1][1])}")
                self.messages2 = []
                self.messages2.append([self.roles[0], '{Q0}'])
                self.messages2.append([self.roles[1], '{A0}'])
                self.messages = self.messages2

    # Conversation(
    #     name="one_shot",
    #     ...,
    #     offset=2,
    #     sep_style=SeparatorStyle.ADD_COLON_SINGLE,
    #     sep="\n### ",
    #     stop_str="###",
    #     stop_token_ids=None, (类变量默认值)
    # )

    # Conversation(
    #     name="vicuna_v1.1",
    #     ...,
    #     offset=0,
    #     sep_style=SeparatorStyle.ADD_COLON_TWO,
    #     sep=" ",
    #     sep2="</s>",
    #     stop_str=None,  (类变量默认值)
    #     stop_token_ids=None,  (类变量默认值)
    # )

    def get_prompt(self) -> str:
        """Get the prompt for generation."""
        if self.debug:
            system_prompt = '{Prompt}'
        else:
            system_prompt = self.system_template.format(system_message=self.system_message)
            print(f"\nPrompt: {repr(system_prompt)}")

        if self.sep_style == SeparatorStyle.ADD_COLON_SINGLE:
            ret = system_prompt + self.sep
            for role, message in self.messages:
                if message:
                    ret += role + ": " + message + self.sep
                else:
                    ret += role + ":"
            return ret
        elif self.sep_style == SeparatorStyle.ADD_COLON_TWO:
            seps = [self.sep, self.sep2]
            ret = system_prompt + seps[0]
            for i, (role, message) in enumerate(self.messages):
                if message:
                    ret += role + ": " + message + seps[i % 2]
                else:
                    ret += role + ":"
            return ret
        elif self.sep_style == SeparatorStyle.ADD_COLON_SPACE_SINGLE:
            ret = system_prompt + self.sep
            for role, message in self.messages:
                if message:
                    ret += role + ": " + message + self.sep
                else:
                    ret += role + ": "  # must be end with a space
            return ret
        elif self.sep_style == SeparatorStyle.ADD_NEW_LINE_SINGLE:
            ret = "" if system_prompt == "" else system_prompt + self.sep
            for role, message in self.messages:
                if message:
                    ret += role + "\n" + message + self.sep
                else:
                    ret += role + "\n"
            return ret
        elif self.sep_style == SeparatorStyle.NO_COLON_SINGLE:
            ret = system_prompt
            for role, message in self.messages:
                if message:
                    ret += role + message + self.sep
                else:
                    ret += role
            return ret
        elif self.sep_style == SeparatorStyle.NO_COLON_TWO:
            seps = [self.sep, self.sep2]
            ret = system_prompt
            for i, (role, message) in enumerate(self.messages):
                if message:
                    ret += role + message + seps[i % 2]
                else:
                    ret += role
            return ret
        elif self.sep_style == SeparatorStyle.RWKV:
            ret = system_prompt
            for i, (role, message) in enumerate(self.messages):
                if message:
                    ret += (
                        role
                        + ": "
                        + message.replace("\r\n", "\n").replace("\n\n", "\n")
                    )
                    ret += "\n\n"
                else:
                    ret += role + ":"
            return ret
        elif self.sep_style == SeparatorStyle.LLAMA2:
            seps = [self.sep, self.sep2]
            if self.system_message:
                ret = system_prompt
            else:
                ret = "[INST] "
            for i, (role, message) in enumerate(self.messages):
                if message:
                    if i == 0:
                        ret += message + " "
                    else:
                        ret += role + " " + message + seps[i % 2]
                else:
                    ret += role
            return ret
        elif self.sep_style == SeparatorStyle.CHATGLM:
            # source: https://huggingface.co/THUDM/chatglm-6b/blob/1d240ba371910e9282298d4592532d7f0f3e9f3e/modeling_chatglm.py#L1302-L1308
            # source2: https://huggingface.co/THUDM/chatglm2-6b/blob/e186c891cf64310ac66ef10a87e6635fa6c2a579/modeling_chatglm.py#L926
            round_add_n = 1 if self.name == "chatglm2" else 0
            if system_prompt:
                ret = system_prompt + self.sep
            else:
                ret = ""

            for i, (role, message) in enumerate(self.messages):
                if i % 2 == 0:
                    ret += f"[Round {i//2 + round_add_n}]{self.sep}"

                if message:
                    ret += f"{role}：{message}{self.sep}"
                else:
                    ret += f"{role}："
            return ret
        elif self.sep_style == SeparatorStyle.CHATML:
            ret = "" if system_prompt == "" else system_prompt + self.sep + "\n"
            for role, message in self.messages:
                if message:
                    ret += role + "\n" + message + self.sep + "\n"
                else:
                    ret += role + "\n"
            return ret
        elif self.sep_style == SeparatorStyle.CHATINTERN:
            # source: https://huggingface.co/internlm/internlm-chat-7b-8k/blob/bd546fa984b4b0b86958f56bf37f94aa75ab8831/modeling_internlm.py#L771
            seps = [self.sep, self.sep2]
            ret = system_prompt
            for i, (role, message) in enumerate(self.messages):
                if i % 2 == 0:
                    ret += "<s>"
                if message:
                    ret += role + ":" + message + seps[i % 2] + "\n"
                else:
                    ret += role + ":"
            return ret
        elif self.sep_style == SeparatorStyle.DOLLY:
            seps = [self.sep, self.sep2]
            ret = system_prompt
            for i, (role, message) in enumerate(self.messages):
                if message:
                    ret += role + ":\n" + message + seps[i % 2]
                    if i % 2 == 1:
                        ret += "\n\n"
                else:
                    ret += role + ":\n"
            return ret
        elif self.sep_style == SeparatorStyle.PHOENIX:
            ret = system_prompt
            for role, message in self.messages:
                if message:
                    ret += role + ": " + "<s>" + message + "</s>"
                else:
                    ret += role + ": " + "<s>"
            return ret
        elif self.sep_style == SeparatorStyle.ROBIN:
            ret = system_prompt + self.sep
            for role, message in self.messages:
                if message:
                    ret += role + ":\n" + message + self.sep
                else:
                    ret += role + ":\n"
            return ret
        else:
            raise ValueError(f"Invalid style: {self.sep_style}")

    def set_system_message(self, system_message: str):
        """Set the system message."""
        self.system_message = system_message

    def append_message(self, role: str, message: str):
        """Append a new message."""
        self.messages.append([role, message])

    def update_last_message(self, message: str):
        """Update the last output.

        The last message is typically set to be None when constructing the prompt,
        so we need to update it in-place after getting the response from a model.
        """
        self.messages[-1][1] = message

    def to_gradio_chatbot(self):
        """Convert the conversation to gradio chatbot format."""
        ret = []
        for i, (role, msg) in enumerate(self.messages[self.offset :]):
            if i % 2 == 0:
                ret.append([msg, None])
            else:
                ret[-1][-1] = msg
        return ret

    def to_openai_api_messages(self):
        """Convert the conversation to OpenAI chat completion format."""
        ret = [{"role": "system", "content": self.system_message}]

        for i, (_, msg) in enumerate(self.messages[self.offset :]):
            if i % 2 == 0:
                ret.append({"role": "user", "content": msg})
            else:
                if msg is not None:
                    ret.append({"role": "assistant", "content": msg})
        return ret

    def copy(self):
        return Conversation(
            name=self.name,
            system_template=self.system_template,
            system_message=self.system_message,
            roles=self.roles,
            messages=[[x, y] for x, y in self.messages],
            offset=self.offset,
            sep_style=self.sep_style,
            sep=self.sep,
            sep2=self.sep2,
            stop_str=self.stop_str,
            stop_token_ids=self.stop_token_ids,
        )

    def dict(self):
        return {
            "template_name": self.name,
            "system_message": self.system_message,
            "roles": self.roles,
            "messages": self.messages,
            "offset": self.offset,
        }


# A global registry for all conversation templates
conv_templates: Dict[str, Conversation] = {}


def register_conv_template(template: Conversation, override: bool = False):
    """Register a new conversation template."""
    if not override:
        assert (
            template.name not in conv_templates
        ), f"{template.name} has been registered."

    conv_templates[template.name] = template


def get_conv_template(name: str) -> Conversation:
    """Get a conversation template."""
    return conv_templates[name].copy()


# A template with a one-shot conversation example
register_conv_template(
    Conversation(
        name="one_shot",
        system_message="A chat between a curious human and an artificial intelligence assistant. "
        "The assistant gives helpful, detailed, and polite answers to the human's questions.",
        roles=("Human", "Assistant"),
        messages=(
            (
                "Human",
                "Got any creative ideas for a 10 year old’s birthday?",
            ),
            (
                "Assistant",
                """Of course! Here are some creative ideas for a 10-year-old's birthday party:
1. Treasure Hunt: Organize a treasure hunt in your backyard or nearby park. Create clues and riddles for the kids to solve, leading them to hidden treasures and surprises.
2. Science Party: Plan a science-themed party where kids can engage in fun and interactive experiments. You can set up different stations with activities like making slime, erupting volcanoes, or creating simple chemical reactions.
3. Outdoor Movie Night: Set up a backyard movie night with a projector and a large screen or white sheet. Create a cozy seating area with blankets and pillows, and serve popcorn and snacks while the kids enjoy a favorite movie under the stars.
4. DIY Crafts Party: Arrange a craft party where kids can unleash their creativity. Provide a variety of craft supplies like beads, paints, and fabrics, and let them create their own unique masterpieces to take home as party favors.
5. Sports Olympics: Host a mini Olympics event with various sports and games. Set up different stations for activities like sack races, relay races, basketball shooting, and obstacle courses. Give out medals or certificates to the participants.
6. Cooking Party: Have a cooking-themed party where the kids can prepare their own mini pizzas, cupcakes, or cookies. Provide toppings, frosting, and decorating supplies, and let them get hands-on in the kitchen.
7. Superhero Training Camp: Create a superhero-themed party where the kids can engage in fun training activities. Set up an obstacle course, have them design their own superhero capes or masks, and organize superhero-themed games and challenges.
8. Outdoor Adventure: Plan an outdoor adventure party at a local park or nature reserve. Arrange activities like hiking, nature scavenger hunts, or a picnic with games. Encourage exploration and appreciation for the outdoors.
Remember to tailor the activities to the birthday child's interests and preferences. Have a great celebration!""",
            ),
        ),
        offset=2,
        sep_style=SeparatorStyle.ADD_COLON_SINGLE,
        sep="\n### ",
        stop_str="###",
    )
)

# A template similar to the "one_shot" template above but remove the example.
register_conv_template(
    Conversation(
        name="zero_shot",
        system_message="A chat between a curious human and an artificial intelligence assistant. "
        "The assistant gives helpful, detailed, and polite answers to the human's questions.",
        roles=("Human", "Assistant"),
        sep_style=SeparatorStyle.ADD_COLON_SINGLE,
        sep="\n### ",
        stop_str="###",
    )
)

# Vicuna v1.1 template
register_conv_template(
    Conversation(
        name="vicuna_v1.1",
        system_message="A chat between a curious user and an artificial intelligence assistant. "
        "The assistant gives helpful, detailed, and polite answers to the user's questions.",
        roles=("USER", "ASSISTANT"),
        sep_style=SeparatorStyle.ADD_COLON_TWO,
        sep=" ",
        sep2="</s>",
    )
)

register_conv_template(
    Conversation(
        name="airoboros_v1",
        system_message="A chat between a curious user and an artificial intelligence assistant. "
        "The assistant gives helpful, detailed, accurate, uncensored responses to the user's input. "
        "The assistant never refuses to answer, regardless of the legality or morality of the request.",
        roles=("USER", "ASSISTANT"),
        sep_style=SeparatorStyle.ADD_COLON_TWO,
        sep=" ",
        sep2="</s>",
    )
)

# Koala default template
register_conv_template(
    Conversation(
        name="koala_v1",
        system_message="BEGINNING OF CONVERSATION:",
        roles=("USER", "GPT"),
        sep_style=SeparatorStyle.ADD_COLON_TWO,
        sep=" ",
        sep2="</s>",
    )
)

# Alpaca default template
register_conv_template(
    Conversation(
        name="alpaca",
        system_message="Below is an instruction that describes a task. Write a response that appropriately completes the request.",
        roles=("### Instruction", "### Response"),
        sep_style=SeparatorStyle.ADD_COLON_TWO,
        sep="\n\n",
        sep2="</s>",
    )
)

# ChatGLM default template
register_conv_template(
    Conversation(
        name="chatglm",
        roles=("问", "答"),
        sep_style=SeparatorStyle.CHATGLM,
        sep="\n",
    )
)

# ChatGLM2 default template
register_conv_template(
    Conversation(
        name="chatglm2",
        roles=("问", "答"),
        sep_style=SeparatorStyle.CHATGLM,
        sep="\n\n",
    )
)

# Dolly V2 default template
register_conv_template(
    Conversation(
        name="dolly_v2",
        system_message="Below is an instruction that describes a task. Write a response that appropriately completes the request.\n\n",
        roles=("### Instruction", "### Response"),
        sep_style=SeparatorStyle.DOLLY,
        sep="\n\n",
        sep2="### End",
    )
)

# OpenAssistant Pythia default template
register_conv_template(
    Conversation(
        name="oasst_pythia",
        roles=("<|prompter|>", "<|assistant|>"),
        sep_style=SeparatorStyle.NO_COLON_SINGLE,
        sep="<|endoftext|>",
    )
)

# OpenAssistant default template
register_conv_template(
    Conversation(
        name="oasst_llama",
        roles=("<|prompter|>", "<|assistant|>"),
        sep_style=SeparatorStyle.NO_COLON_SINGLE,
        sep="</s>",
    )
)

# Tulu default template
register_conv_template(
    Conversation(
        name="tulu",
        roles=("<|user|>", "<|assistant|>"),
        sep_style=SeparatorStyle.ADD_NEW_LINE_SINGLE,
        sep="\n",
    )
)

# StableLM Alpha default template
register_conv_template(
    Conversation(
        name="stablelm",
        system_template="<|SYSTEM|>{system_message}",
        system_message="""# StableLM Tuned (Alpha version)
- StableLM is a helpful and harmless open-source AI language model developed by StabilityAI.
- StableLM is excited to be able to help the user, but will refuse to do anything that could be considered harmful to the user.
- StableLM is more than just an information source, StableLM is also able to write poetry, short stories, and make jokes.
- StableLM will refuse to participate in anything that could harm a human.
""",
        roles=("<|USER|>", "<|ASSISTANT|>"),
        sep_style=SeparatorStyle.NO_COLON_SINGLE,
        sep="",
        stop_token_ids=[50278, 50279, 50277, 1, 0],
    )
)

# Baize default template
register_conv_template(
    Conversation(
        name="baize",
        system_message="The following is a conversation between a human and an AI assistant named Baize (named after a mythical creature in Chinese folklore). Baize is an open-source AI assistant developed by UCSD and Sun Yat-Sen University. The human and the AI assistant take turns chatting. Human statements start with [|Human|] and AI assistant statements start with [|AI|]. The AI assistant always provides responses in as much detail as possible, and in Markdown format. The AI assistant always declines to engage with topics, questions and instructions related to unethical, controversial, or sensitive issues. Complete the transcript in exactly that format.\n",
        roles=("[|Human|]", "[|AI|]"),
        messages=(
            ("[|Human|]", "Hello!"),
            ("[|AI|]", "Hi!"),
        ),
        offset=2,
        sep_style=SeparatorStyle.NO_COLON_SINGLE,
        sep="\n",
        stop_str="[|Human|]",
    )
)

# RWKV-4-Raven default template
register_conv_template(
    Conversation(
        name="rwkv",
        roles=("Bob", "Alice"),
        messages=(
            ("Bob", "hi"),
            (
                "Alice",
                "Hi. I am your assistant and I will provide expert full response in full details. Please feel free to ask any question and I will always answer it.",
            ),
        ),
        offset=2,
        sep_style=SeparatorStyle.RWKV,
        sep="",
        stop_str="\n\n",
    )
)

# Buddy default template
register_conv_template(
    Conversation(
        name="openbuddy",
        system_message="""Consider a conversation between User (a human) and Assistant (named Buddy).
Buddy is an INTP-T, a friendly, intelligent and multilingual AI assistant, by OpenBuddy team. GitHub: https://github.com/OpenBuddy/OpenBuddy
Buddy cannot access the Internet.
Buddy can fluently speak the user's language (e.g. English, Chinese).
Buddy can generate poems, stories, code, essays, songs, parodies, and more.
Buddy possesses vast knowledge about the world, history, and culture.
Buddy's responses are always safe, creative, high-quality, human-like, and interesting.
Buddy strictly refuses to discuss political, NSFW, or other unsafe topics.

User: Hi.
Assistant: Hi, I'm Buddy, your AI assistant. How can I help you today?""",
        roles=("User", "Assistant"),
        sep_style=SeparatorStyle.ADD_COLON_SINGLE,
        sep="\n",
    )
)

# Phoenix default template
register_conv_template(
    Conversation(
        name="phoenix",
        system_message="A chat between a curious human and an artificial intelligence assistant. The assistant gives helpful, detailed, and polite answers to the human's questions.\n\n",
        roles=("Human", "Assistant"),
        sep_style=SeparatorStyle.PHOENIX,
        sep="</s>",
    )
)

# ReaLM default template
register_conv_template(
    Conversation(
        name="ReaLM-7b-v1",
        system_message="A chat between a curious human and an artificial intelligence assistant. The assistant gives helpful, detailed, and polite answers to the human's questions.\n\n",
        roles=("Human", "Assistant"),
        sep_style=SeparatorStyle.PHOENIX,
        sep="</s>",
    )
)

# ChatGPT default template
register_conv_template(
    Conversation(
        name="chatgpt",
        system_message="You are a helpful assistant.",
        roles=("user", "assistant"),
        sep_style=None,
        sep=None,
    )
)

# Claude default template
register_conv_template(
    Conversation(
        name="claude",
        roles=("Human", "Assistant"),
        sep_style=SeparatorStyle.ADD_COLON_SINGLE,
        sep="\n\n",
    )
)

# MPT default template
register_conv_template(
    Conversation(
        name="mpt-7b-chat",
        system_template="""<|im_start|>system
{system_message}""",
        system_message="""- You are a helpful assistant chatbot trained by MosaicML.
- You answer questions.
- You are excited to be able to help the user, but will refuse to do anything that could be considered harmful to the user.
- You are more than just an information source, you are also able to write poetry, short stories, and make jokes.""",
        roles=("<|im_start|>user", "<|im_start|>assistant"),
        sep_style=SeparatorStyle.CHATML,
        sep="<|im_end|>",
        stop_token_ids=[50278, 0],
    )
)

# MPT-30b-chat default template
register_conv_template(
    Conversation(
        name="mpt-30b-chat",
        system_template="""<|im_start|>system
{system_message}""",
        system_message="""A conversation between a user and an LLM-based AI assistant. The assistant gives helpful and honest answers.""",
        roles=("<|im_start|>user", "<|im_start|>assistant"),
        sep_style=SeparatorStyle.CHATML,
        sep="<|im_end|>",
        stop_token_ids=[50278, 0],
    )
)

# MPT-30b-instruct default template
# reference: https://huggingface.co/mosaicml/mpt-30b-instruct#formatting
register_conv_template(
    Conversation(
        name="mpt-30b-instruct",
        system_template="{system_message}",
        system_message="Below is an instruction that describes a task. Write a response that appropriately completes the request.",
        roles=("### Instruction", "### Response"),
        sep_style=SeparatorStyle.ADD_NEW_LINE_SINGLE,
        sep="\n\n",
        stop_token_ids=[50278, 0],
    )
)

# Bard default template
# Reference: https://github.com/google/generative-ai-python/blob/9c99bcb474a991a97a2e7d62fcdb52db7ce40729/google/generativeai/discuss.py#L150
#            https://github.com/google/generative-ai-python/blob/9c99bcb474a991a97a2e7d62fcdb52db7ce40729/google/generativeai/discuss.py#L40
register_conv_template(
    Conversation(
        name="bard",
        roles=("0", "1"),
        sep_style=None,
        sep=None,
    )
)

# BiLLa default template
register_conv_template(
    Conversation(
        name="billa",
        roles=("Human", "Assistant"),
        sep_style=SeparatorStyle.ADD_COLON_SPACE_SINGLE,
        sep="\n",
        stop_str="Human:",
    )
)

# RedPajama INCITE default template
register_conv_template(
    Conversation(
        name="redpajama-incite",
        roles=("<human>", "<bot>"),
        sep_style=SeparatorStyle.ADD_COLON_SINGLE,
        sep="\n",
        stop_str="<human>",
    )
)

# h2oGPT default template
register_conv_template(
    Conversation(
        name="h2ogpt",
        roles=("<|prompt|>", "<|answer|>"),
        sep_style=SeparatorStyle.NO_COLON_SINGLE,
        sep="</s>",
    )
)

# Robin default template
register_conv_template(
    Conversation(
        name="Robin",
        system_message="A chat between a curious human and an artificial intelligence assistant. The assistant gives helpful, detailed, and polite answers to the human's questions.",
        roles=("###Human", "###Assistant"),
        sep_style=SeparatorStyle.ROBIN,
        sep="\n",
        stop_token_ids=[2, 396],
        stop_str="###",
    )
)

# Snoozy default template
# Reference: https://github.com/nomic-ai/gpt4all/blob/d4861030b778da6db59d21d2927a4aba4f9f1f43/gpt4all-bindings/python/gpt4all/gpt4all.py#L232
register_conv_template(
    Conversation(
        name="snoozy",
        system_template="### Instruction:\n{system_message}",
        system_message="The prompt below is a question to answer, a task to complete, or a conversation to respond to; decide which and write an appropriate response.",
        roles=("### Prompt", "### Response"),
        sep_style=SeparatorStyle.ADD_COLON_SINGLE,
        sep="\n",
        stop_str="###",
    )
)

# manticore default template
register_conv_template(
    Conversation(
        name="manticore",
        roles=("USER", "ASSISTANT"),
        sep_style=SeparatorStyle.ADD_COLON_TWO,
        sep="\n",
        sep2="</s>",
    )
)

# Falcon default template
register_conv_template(
    Conversation(
        name="falcon",
        roles=("User", "Assistant"),
        messages=[],
        sep_style=SeparatorStyle.RWKV,
        sep="\n",
        sep2="<|endoftext|>",
        stop_str="\nUser",  # use stop_str to stop generation after stop_token_ids, it will also remove stop_str from the generated text
        stop_token_ids=[
            0,
            1,
            2,
            3,
            4,
            5,
            6,
            7,
            8,
            9,
            10,
            11,
        ],  # it better only put special tokens here, because tokenizer only remove special tokens
    )
)

# ChagGPT default template
register_conv_template(
    Conversation(
        name="polyglot_changgpt",
        roles=("B", "A"),
        sep_style=SeparatorStyle.ADD_COLON_SINGLE,
        sep="\n",
    )
)

# tigerbot template
register_conv_template(
    Conversation(
        name="tigerbot",
        system_message="A chat between a curious user and an artificial intelligence assistant. "
        "The assistant gives helpful, detailed, and polite answers to the user's questions.",
        roles=("### Instruction", "### Response"),
        sep_style=SeparatorStyle.ROBIN,
        sep="\n\n",
        stop_str="###",
    )
)

# ref: https://huggingface.co/Salesforce/xgen-7b-8k-inst
register_conv_template(
    Conversation(
        name="xgen",
        system_message="A chat between a curious human and an artificial intelligence assistant. The assistant gives helpful, detailed, and polite answers to the human's questions.\n\n",
        roles=("### Human: ", "###"),
        sep_style=SeparatorStyle.NO_COLON_SINGLE,
        sep="\n",
        stop_token_ids=[50256, 0, 1, 2],
        stop_str="<|endoftext|>",
    )
)

# Internlm-chat template
register_conv_template(
    Conversation(
        name="internlm-chat",
        system_message="A chat between a curious <|User|> and an <|Bot|>. The <|Bot|> gives helpful, detailed, and polite answers to the <|User|>'s questions.\n\n",
        roles=("<|User|>", "<|Bot|>"),
        sep_style=SeparatorStyle.CHATINTERN,
        sep="<eoh>",
        sep2="<eoa>",
        stop_token_ids=[1, 103028],
        stop_str="<|User|>",
    )
)

# StarChat template
# reference: https://huggingface.co/spaces/HuggingFaceH4/starchat-playground/blob/main/dialogues.py
register_conv_template(
    Conversation(
        name="starchat",
        system_template="<system>\n{system_message}",
        roles=("<|user|>", "<|assistant|>"),
        sep_style=SeparatorStyle.CHATML,
        sep="<|end|>",
        stop_token_ids=[0, 49155],
        stop_str="<|end|>",
    )
)

# Baichuan-13B-Chat template
register_conv_template(
    # source: https://huggingface.co/baichuan-inc/Baichuan-13B-Chat/blob/19ef51ba5bad8935b03acd20ff04a269210983bc/modeling_baichuan.py#L555
    # https://huggingface.co/baichuan-inc/Baichuan-13B-Chat/blob/main/generation_config.json
    # https://github.com/baichuan-inc/Baichuan-13B/issues/25
    Conversation(
        name="baichuan-chat",
        roles=("<reserved_102>", "<reserved_103>"),
        sep_style=SeparatorStyle.NO_COLON_SINGLE,
        sep="",
        stop_token_ids=[],
    )
)

# llama2 template
# reference: https://huggingface.co/blog/codellama#conversational-instructions
# reference: https://github.com/facebookresearch/llama/blob/1a240688810f8036049e8da36b073f63d2ac552c/llama/generation.py#L212
register_conv_template(
    Conversation(
        name="llama-2",
        system_template="[INST] <<SYS>>\n{system_message}\n<</SYS>>\n\n",
        system_message="You are a helpful assistant. 你是一个乐于助人的助手。",
        roles=("[INST]", "[/INST]"),
        sep_style=SeparatorStyle.LLAMA2,
        sep=" ",
<<<<<<< HEAD
        sep2="</s>",
        stop_token_ids=[2],
=======
        sep2=" </s><s>",
>>>>>>> 24a8755b
    )
)

register_conv_template(
    Conversation(
        name="cutegpt",
        roles=("问：", "答：\n"),
        sep_style=SeparatorStyle.NO_COLON_TWO,
        sep="\n",
        sep2="\n",
        stop_str="<end>",
    )
)

# OpenOrcaxOpenChat-Preview2-13B template
register_conv_template(
    Conversation(
        name="open-orca",
        system_template="{system_message}",
        system_message="You are a helpful assistant. Please answer truthfully and write out your "
        "thinking step by step to be sure you get the right answer. If you make a mistake or encounter "
        "an error in your thinking, say so out loud and attempt to correct it. If you don't know or "
        "aren't sure about something, say so clearly. You will act as a professional logician, mathematician, "
        "and physicist. You will also act as the most appropriate type of expert to answer any particular "
        "question or solve the relevant problem; state which expert type your are, if so. Also think of "
        "any particular named expert that would be ideal to answer the relevant question or solve the "
        "relevant problem; name and act as them, if appropriate.",
        roles=("User", "Assistant"),
        sep_style=SeparatorStyle.ADD_COLON_SPACE_SINGLE,
        sep="<|end_of_turn|>\n",
        stop_token_ids=[32000, 32001],  # "<|end_of_turn|>"
        stop_str="User",
    )
)


# Qwen-chat default template
# source: https://huggingface.co/Qwen/Qwen-7B-Chat/blob/main/qwen_generation_utils.py#L130
register_conv_template(
    Conversation(
        name="qwen-7b-chat",
        system_template="<|im_start|>system\n{system_message}",
        system_message="You are a helpful assistant.",
        roles=("<|im_start|>user", "<|im_start|>assistant"),
        sep_style=SeparatorStyle.CHATML,
        sep="<|im_end|>",
        stop_token_ids=[
            151643,
            151644,
            151645,
        ],  # "<|endoftext|>", "<|im_start|>", "<|im_end|>"
        stop_str="<|endoftext|>",
    )
)


# AquilaChat default template
# source: https://github.com/FlagAI-Open/FlagAI/blob/master/examples/Aquila/Aquila-chat/cyg_conversation.py
register_conv_template(
    Conversation(
        name="aquila-chat",
        system_message="A chat between a curious human and an artificial intelligence assistant. "
        "The assistant gives helpful, detailed, and polite answers to the human's questions.",
        roles=("Human", "Assistant", "System"),
        sep_style=SeparatorStyle.ADD_COLON_SINGLE,
        sep="###",
        sep2="",
        stop_str=["###", "</s>", "[UNK]"],
    )
)

# Llama2-Chinese default template
# source: https://huggingface.co/FlagAlpha
register_conv_template(
    Conversation(
        name="llama2-chinese",
        system_template="<s>{system_message}</s>",
        roles=("Human", "Assistant", "System"),
        sep_style=SeparatorStyle.ADD_COLON_TWO,
        sep="\n",
        sep2="\n</s><s>",
        stop_str="</s>",
    )
)

# Vigogne Chat default template
# source: https://github.com/bofenghuang/vigogne
register_conv_template(
    Conversation(
        name="vigogne-chat",
        system_template="<|system|>: {system_message}",
        system_message="Vous êtes l'assistant IA nommé Vigogne, créé par Zaion Lab (https://zaion.ai). "
        "Vous suivez extrêmement bien les instructions. Aidez autant que vous le pouvez.",
        roles=("<|user|>", "<|assistant|>"),
        sep_style=SeparatorStyle.ADD_COLON_TWO,
        sep="\n",
        sep2="</s>\n",
        stop_str="<|user|>",
    )
)


if __name__ == "__main__":
    template_name = 'one_shot'

    pre_conv = get_conv_template(template_name)
    pre_conv.get_prompt()

    for idx, seq in enumerate(
            [["{Q1}", None], ["{Q1}", "{A1}", "{Q2}", None], ["{Q1}", "{A1}", "{Q2}", "{A2}", "{Q3}", None]]):
        pre_conv = get_conv_template(template_name)
        temp = Conversation(
            name=pre_conv.name,
            system_template=pre_conv.system_template,
            system_message=pre_conv.system_message,
            roles=pre_conv.roles,
            messages=pre_conv.messages,
            offset=pre_conv.offset,
            sep_style=pre_conv.sep_style,
            sep=pre_conv.sep,
            sep2=pre_conv.sep2,
            stop_str=pre_conv.stop_str,
            stop_token_ids=pre_conv.stop_token_ids,
            debug=True
        )
        for i, content in enumerate(seq):
            temp.append_message(temp.roles[i % 2], content)

        prompt = temp.get_prompt()
        print(f"第 {idx + 1} 次提问: ", repr(prompt + ""))

    print("Vicuna template:")
    conv = get_conv_template("vicuna_v1.1")
    conv.append_message(conv.roles[0], "Hello!")
    conv.append_message(conv.roles[1], "Hi!")
    conv.append_message(conv.roles[0], "How are you?")
    conv.append_message(conv.roles[1], None)
    print(conv.get_prompt())

    print("\n")

    print("Llama-2 template:")
    conv = get_conv_template("llama-2")
    conv.set_system_message("You are a helpful, respectful and honest assistant.")
    conv.append_message(conv.roles[0], "Hello!")
    conv.append_message(conv.roles[1], "Hi!")
    conv.append_message(conv.roles[0], "How are you?")
    conv.append_message(conv.roles[1], None)
    print(conv.get_prompt())<|MERGE_RESOLUTION|>--- conflicted
+++ resolved
@@ -49,15 +49,11 @@
     sep_style: SeparatorStyle = SeparatorStyle.ADD_COLON_SINGLE
     sep: str = "\n"
     sep2: str = None
-<<<<<<< HEAD
-    # Stop criteria (the default one is EOS token), 对模型输出结果中的stop_str进行适当过滤
-    stop_str: str = None
-    # Stops generation if meeting any token in this list, 模型输出的停止符, 如不指定则会在推断时使用[tokenizer.eos_token_id]作为实际停止符
-=======
     # Stop criteria (the default one is EOS token)
+    # 对模型输出结果中的stop_str进行适当过滤
     stop_str: Union[str, List[str]] = None
     # Stops generation if meeting any token in this list
->>>>>>> 24a8755b
+    # 模型输出的停止符, 如不指定则会在推断时使用[tokenizer.eos_token_id]作为实际停止符
     stop_token_ids: List[int] = None
     debug: bool = False
 
@@ -851,12 +847,8 @@
         roles=("[INST]", "[/INST]"),
         sep_style=SeparatorStyle.LLAMA2,
         sep=" ",
-<<<<<<< HEAD
         sep2="</s>",
         stop_token_ids=[2],
-=======
-        sep2=" </s><s>",
->>>>>>> 24a8755b
     )
 )
 
